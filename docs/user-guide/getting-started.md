---
   description: In this guide, we'll walk through the process of deploying Ambassador Edge Stack in Kubernetes for ingress routing.
---
# Quick Start Installation Guide

In this guide, we'll walk you through installing and configuring the Ambassador Edge Stack in your Kubernetes cluster. Within a few minutes, your cluster will be routing HTTPS requests from the Internet to a backend service. You'll also have a sense of how the Ambassador Edge Stack is managed.

Different options for installation include:
Quick install (recommended!)
Install via Minikube
Install in CI 
Manual Install

## Before You Begin

The Ambassador Edge Stack is designed to run in Kubernetes for production. The most essential requirements are:

* Kubernetes 1.11 or later
* The `kubectl` command-line tool
* Edge Control

## Install the Ambassador Edge Stack

<<<<<<< HEAD
The Ambassador Edge Stack is typically deployed to Kubernetes from the command line. If you don't have Kubernetes, you should use our [Docker](../../about/quickstart) to deploy the Ambassador Edge Stack locally. Or, if you're a Minikube user, `[check out these directions].`

When you install Edge Control to manage your Edge Stack, it will:

* Obtain a TLS certificate
* Configure automatic TLS and HTTPS
* Generate a domain name for you to access your Edge Policy Console and complete advanced configuration
=======
The Ambassador Edge Stack is typically deployed to Kubernetes from the command line. If you don't have Kubernetes, you should use our [Docker](../../about/quickstart) image to deploy the Ambassador Edge Stack locally.
>>>>>>> 38eee514

**To get started:**

1. Install Edge Control for your operating system: <link>
2. Open your terminal and run the following command: `edgectl install`
3. Provide an email address so you can be notified before your domain and certificate expire.

 ```shell
 $ edgectl install
 -> Installing the Ambassador Edge Stack 1.0.
 -> Remote Kubernetes cluster detected.
 -> Provisioning a cloud load balancer. (This may take a minute, depending on your cloud provider.)
 -> Automatically configuring TLS.
 Please enter an email address. We’ll use this email address to notify you prior to domain and certification expiration [None]: john@example.com.
```

4. Once you enter your email address, your terminal will print something similar to the following:
```
 -> Obtaining a TLS certificate from Let’s Encrypt.

 Congratulations, you’ve successfully installed the Ambassador Edge Stack in your Kubernetes cluster. Visit https://random-word-3421.edgestack.me to access your Edge Stack installation and for additional configuration.
 ```

Your new [Edge Policy Console](/about/edge-policy-console) will open automatically in your browser at the provided URL.

### Minikube Users

If you're a Minikube user, Edge Control will not be able to provide a domain name. However, you will still be given an IP address to access the Edge Policy Console.

<<<<<<< HEAD
Edge Control will automatically configure TLS **if your cluster is publicly accessible.**

**To get started:**
=======
3. Navigate to `http://<your-IP-address>` and click through the certificate warning for access to the Edge Policy Console interface. The certificate warning appears because, by default, the Ambassador Edge Stack uses a self-signed certificate for HTTPS.
    * Chrome users should click **Advanced > Proceed to website**.
    * Safari users should click **Show details > visit the website** and provide your password.

4. To login to the [Edge Policy Console](../../about/edge-policy-console), download and install `edgectl`, the command line tool Edge Control, by following the provided instructions on the page. The Console lists the correct command to run and provides download links for the `edgectl` binary.
>>>>>>> 38eee514

1. Ensure your cluster is publicly accessible by following these directions: `url to documentation page about how to make your cluster publicly accessible`
2. Run the command `edgectl install`. It will print something similar to the following:

```bash
$ edgectl install
-> Installing the Ambassador Edge Stack 1.0.
-> Automatically configuring TLS.
-> Cluster is not publicly accessible. Please ensure your cluster is publicly accessible if you would like to use automatic TLS. <url to documentation page about how to make your cluster publicly accessible>

Congratulations, you’ve successfully installed the Ambassador Edge Stack in your Kubernetes cluster. Visit http://192.168.64.2:31334 to access your Edge Stack installation and for additional configuration.
```

3. Your browser will automatically open to your newly provisioned URL.

### Install in CI

Installing the Ambassador Edge Stack in your Continuous Integration tool requires additional configuration. This method does not automatically configure TLS termination for you, and therefore not a domain name. However, these can still be achieved with the Host CRD.

To install the Ambassador Edge Stack in CI, run the following command:

<<<<<<< HEAD
```
$ edgectl install --ci
```

You must then configure your own TLS certificate using the [Host CRD](/reference/host-crd). Read more about [Edge Control in CI](/reference/edge-control-in-ci).
=======
3. Once the Host is ready, navigate to `https://<hostname>` in your browser. Note that the certificate warning has gone away. Additionally, the Ambassador Edge Stack automatically will redirect HTTP connections to HTTPS.
>>>>>>> 38eee514

## Create a Mapping

In a typical configuration workflow, Custom Resource Definitions (CRDs) are used to define the intended behavior of Ambassador Edge Stack. In this example, we'll deploy a sample service and create a `Mapping` resource. Mappings allow you to associate parts of your domain with different URLs, IP addresses, or prefixes.

1. We'll start by deploying the `quote` service. Save the below configuration into a file named `quote.yaml`. This is a basic configuration that tells Kubernetes to deploy the `quote` container and create a Kubernetes `service` that points to the `quote` container.

<<<<<<< HEAD
  ```yaml
  ---
  apiVersion: v1
  kind: Service
  metadata:
    name: quote
    namespace: ambassador
  spec:
    ports:
    - name: http
      port: 80
      targetPort: 8080
    selector:
      app: quote
  ---
  apiVersion: apps/v1
  kind: Deployment
  metadata:
    name: quote
    namespace: ambassador
  spec:
    replicas: 1
    selector:
      matchLabels:
        app: quote
    strategy:
      type: RollingUpdate
    template:
      metadata:
        labels:
          app: quote
      spec:
        containers:
        - name: backend
          image: quay.io/datawire/quote:0.2.7
          ports:
          - name: http
            containerPort: 8080
  ```

2. Deploy the `quote` service to the cluster by typing the command `kubectl apply -f quote.yaml`.

3. Now, create a `Mapping` configuration that tells Ambassador to route all traffic from `/backend/` to the `quote` service. Copy the following YAML and save it to a file called `quote-backend.yaml`.

  ```yaml
  ---
  apiVersion: getambassador.io/v2
  kind: Mapping
  metadata:
    name: quote-backend
    namespace: ambassador
  spec:
    prefix: /backend/
    service: quote
  ```
=======
   ```yaml
   ---
   apiVersion: v1
   kind: Service
   metadata:
     name: quote
     namespace: ambassador
   spec:
     ports:
     - name: http
       port: 80
       targetPort: 8080
     selector:
       app: quote
   ---
   apiVersion: apps/v1
   kind: Deployment
   metadata:
     name: quote
     namespace: ambassador
   spec:
     replicas: 1
     selector:
       matchLabels:
         app: quote
     strategy:
       type: RollingUpdate
     template:
       metadata:
         labels:
           app: quote
       spec:
         containers:
         - name: backend
           image: quay.io/datawire/quote:0.2.7
           ports:
           - name: http
             containerPort: 8080
   ```

2. Deploy the `quote` service to the cluster by typing the command `kubectl apply -f quote.yaml`.

3. Now, create a `Mapping` configuration that tells Ambassador to route all traffic from `/backend/` to the `quote` service. Copy the YAML and save it to a file called `quote-backend.yaml`.

   ```yaml
   ---
   apiVersion: getambassador.io/v2
   kind: Mapping
   metadata:
     name: quote-backend
     namespace: ambassador
   spec:
     prefix: /backend/
     service: quote
   ```
>>>>>>> 38eee514

4. Apply the configuration to the cluster by typing the command `kubectl apply -f quote-backend.yaml`.

5. Test the configuration by typing `curl -Lk https://<hostname>/backend/` or `curl -Lk https://<IP address>/backend/`. You should see something similar to the following:

  ```
  (⎈ |rdl-1:default)$ curl -Lk https://aes.ri.k36.net/backend/
  {
   "server": "idle-cranberry-8tbb6iks",
   "quote": "Non-locality is the driver of truth. By summoning, we vibrate.",
   "time": "2019-12-11T20:10:16.525471212Z"
  }
  ```

## A Single Source of Configuration

In the Ambassador Edge Stack, Kubernetes serves as the single source of configuration. Changes made on the command line (via `kubectl`) are reflected in the Edge Policy Console, and vice versa. This enables a consistent configuration workflow.

1. To see this in action, navigate to the **Mappings** tab. You'll see an entry for the `quote-backend` Mapping that was just created on the command line.

2. Type `kubectl get hosts` to see the `Host` resource that was created:

```  
  (⎈ |rdl-1:default)$ kubectl get hosts
  NAME               HOSTNAME           STATE   PHASE COMPLETED   PHASE PENDING   AGE
 blackbird-penguin-123.edgestack.me      blackbird-penguin-123.edgestack.me      Ready                                    158m
 ```

## Developer Onboarding

The Quote service we just deployed publishes its API as a Swagger document. This API is automatically detected by the Ambassador Edge Stack and published.

1. In the Edge Policy Console, navigate to the **APIs** tab. You'll see the documentation there for internal use.

<<<<<<< HEAD
2. Navigate to `https://<hostname>/docs/` or `https://<IP address>/docs/` to see the externally visible Developer Portal (make sure you include the trailing `/`). This is a fully customizable portal that you can share with third parties who need information about your APIs.
=======
2. Navigate to `https://<hostname>/docs/` or `https://<IP address>/docs/` to see the externally visible Developer Portal (make sure you include the trailing `/`). This is a fully customizable portal that you can share with third parties who need information about your APIs. 
>>>>>>> 38eee514

## What’s Next?

The Ambassador Edge Stack has a comprehensive range of [features](/features/) to support the requirements of any edge microservice.

To learn more about how the Ambassador Edge Stack works, along with use cases, best practices, and more, check out the [Ambassador](../../about/why-ambassador) story.<|MERGE_RESOLUTION|>--- conflicted
+++ resolved
@@ -6,10 +6,10 @@
 In this guide, we'll walk you through installing and configuring the Ambassador Edge Stack in your Kubernetes cluster. Within a few minutes, your cluster will be routing HTTPS requests from the Internet to a backend service. You'll also have a sense of how the Ambassador Edge Stack is managed.
 
 Different options for installation include:
-Quick install (recommended!)
-Install via Minikube
-Install in CI 
-Manual Install
+* Quick install (recommended!)
+* Install via Minikube
+* Install in CI
+* Manual Install
 
 ## Before You Begin
 
@@ -21,7 +21,6 @@
 
 ## Install the Ambassador Edge Stack
 
-<<<<<<< HEAD
 The Ambassador Edge Stack is typically deployed to Kubernetes from the command line. If you don't have Kubernetes, you should use our [Docker](../../about/quickstart) to deploy the Ambassador Edge Stack locally. Or, if you're a Minikube user, `[check out these directions].`
 
 When you install Edge Control to manage your Edge Stack, it will:
@@ -29,9 +28,6 @@
 * Obtain a TLS certificate
 * Configure automatic TLS and HTTPS
 * Generate a domain name for you to access your Edge Policy Console and complete advanced configuration
-=======
-The Ambassador Edge Stack is typically deployed to Kubernetes from the command line. If you don't have Kubernetes, you should use our [Docker](../../about/quickstart) image to deploy the Ambassador Edge Stack locally.
->>>>>>> 38eee514
 
 **To get started:**
 
@@ -61,17 +57,9 @@
 
 If you're a Minikube user, Edge Control will not be able to provide a domain name. However, you will still be given an IP address to access the Edge Policy Console.
 
-<<<<<<< HEAD
 Edge Control will automatically configure TLS **if your cluster is publicly accessible.**
 
 **To get started:**
-=======
-3. Navigate to `http://<your-IP-address>` and click through the certificate warning for access to the Edge Policy Console interface. The certificate warning appears because, by default, the Ambassador Edge Stack uses a self-signed certificate for HTTPS.
-    * Chrome users should click **Advanced > Proceed to website**.
-    * Safari users should click **Show details > visit the website** and provide your password.
-
-4. To login to the [Edge Policy Console](../../about/edge-policy-console), download and install `edgectl`, the command line tool Edge Control, by following the provided instructions on the page. The Console lists the correct command to run and provides download links for the `edgectl` binary.
->>>>>>> 38eee514
 
 1. Ensure your cluster is publicly accessible by following these directions: `url to documentation page about how to make your cluster publicly accessible`
 2. Run the command `edgectl install`. It will print something similar to the following:
@@ -93,15 +81,11 @@
 
 To install the Ambassador Edge Stack in CI, run the following command:
 
-<<<<<<< HEAD
 ```
 $ edgectl install --ci
 ```
 
 You must then configure your own TLS certificate using the [Host CRD](/reference/host-crd). Read more about [Edge Control in CI](/reference/edge-control-in-ci).
-=======
-3. Once the Host is ready, navigate to `https://<hostname>` in your browser. Note that the certificate warning has gone away. Additionally, the Ambassador Edge Stack automatically will redirect HTTP connections to HTTPS.
->>>>>>> 38eee514
 
 ## Create a Mapping
 
@@ -109,7 +93,6 @@
 
 1. We'll start by deploying the `quote` service. Save the below configuration into a file named `quote.yaml`. This is a basic configuration that tells Kubernetes to deploy the `quote` container and create a Kubernetes `service` that points to the `quote` container.
 
-<<<<<<< HEAD
   ```yaml
   ---
   apiVersion: v1
@@ -165,63 +148,6 @@
     prefix: /backend/
     service: quote
   ```
-=======
-   ```yaml
-   ---
-   apiVersion: v1
-   kind: Service
-   metadata:
-     name: quote
-     namespace: ambassador
-   spec:
-     ports:
-     - name: http
-       port: 80
-       targetPort: 8080
-     selector:
-       app: quote
-   ---
-   apiVersion: apps/v1
-   kind: Deployment
-   metadata:
-     name: quote
-     namespace: ambassador
-   spec:
-     replicas: 1
-     selector:
-       matchLabels:
-         app: quote
-     strategy:
-       type: RollingUpdate
-     template:
-       metadata:
-         labels:
-           app: quote
-       spec:
-         containers:
-         - name: backend
-           image: quay.io/datawire/quote:0.2.7
-           ports:
-           - name: http
-             containerPort: 8080
-   ```
-
-2. Deploy the `quote` service to the cluster by typing the command `kubectl apply -f quote.yaml`.
-
-3. Now, create a `Mapping` configuration that tells Ambassador to route all traffic from `/backend/` to the `quote` service. Copy the YAML and save it to a file called `quote-backend.yaml`.
-
-   ```yaml
-   ---
-   apiVersion: getambassador.io/v2
-   kind: Mapping
-   metadata:
-     name: quote-backend
-     namespace: ambassador
-   spec:
-     prefix: /backend/
-     service: quote
-   ```
->>>>>>> 38eee514
 
 4. Apply the configuration to the cluster by typing the command `kubectl apply -f quote-backend.yaml`.
 
@@ -256,11 +182,7 @@
 
 1. In the Edge Policy Console, navigate to the **APIs** tab. You'll see the documentation there for internal use.
 
-<<<<<<< HEAD
 2. Navigate to `https://<hostname>/docs/` or `https://<IP address>/docs/` to see the externally visible Developer Portal (make sure you include the trailing `/`). This is a fully customizable portal that you can share with third parties who need information about your APIs.
-=======
-2. Navigate to `https://<hostname>/docs/` or `https://<IP address>/docs/` to see the externally visible Developer Portal (make sure you include the trailing `/`). This is a fully customizable portal that you can share with third parties who need information about your APIs. 
->>>>>>> 38eee514
 
 ## What’s Next?
 
