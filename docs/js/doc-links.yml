- title: First Steps
  collapsable: false
  link: /docs/latest/
  items:
    - title: Quick Start
      link: /docs/latest/tutorials/getting-started
- title: Install Ambassador Edge Stack
  link: /docs/latest/topics/install/
  items:
  - title: Install with Helm
    link: /docs/latest/topics/install/helm
  - title: Upgrade to the Ambassador Edge Stack
    link: /docs/latest/topics/install/upgrade-to-edge-stack
  - title: Upgrade to a Newer Version
    link: /docs/latest/topics/install/upgrading
  - title: Install the Ambassador API Gateway
    link: /docs/latest/topics/install/install-ambassador-oss
  - title: Install with Docker
    link: /docs/latest/topics/install/docker
  - title: Install with Bare Metal
    link: /docs/latest/topics/install/bare-metal
  - title: Install Manually
    link: /docs/latest/topics/install/yaml-install
  - title: Ambassador Edge Stack Operator
    link: /docs/latest/topics/install/aes-operator
  - title: Install with Edgectl
    link: /docs/latest/topics/install/help/
- title: Running and Using Ambassador
  collapsable: false
  items:
    - title: Core Concepts
      link: /docs/latest/topics/concepts/
      items:
        - title: Kubernetes Network Architecture
          link: /docs/latest/topics/concepts/kubernetes-network-architecture
        - title: "The Ambassador Operating Model: GitOps and Continuous Delivery"
          link: /docs/latest/topics/concepts/gitops-continuous-delivery
        - title: Progressive Delivery
          link: /docs/latest/topics/concepts/progressive-delivery
        - title: Microservices API Gateways
          link: /docs/latest/topics/concepts/microservices-api-gateways
        - title: Ambassador Architecture
          link: /docs/latest/topics/concepts/architecture
    - title: Using Ambassador
      link: /docs/latest/topics/using/
      items:
        - title: The Mapping Resource
          link: /docs/latest/topics/using/intro-mappings
        - title: Mapping Configuration
          link: /docs/latest/topics/using/mappings
          items:
            - title: Automatic Retries
              link: /docs/latest/topics/using/retries
            - title: Canary Releases
              link: /docs/latest/topics/using/canary
            - title: Circuit Breakers
              link: /docs/latest/topics/using/circuit-breakers
            - title: Cross-Origin Resource Sharing
              link: /docs/latest/topics/using/cors
            - title: Headers
              link: /docs/latest/topics/using/headers/headers
              items:
                - title: Add Request Headers
                  link: /docs/latest/topics/using/headers/add_request_headers
                - title: Remove Request Headers
                  link: /docs/latest/topics/using/headers/remove_request_headers
                - title: Add Response Headers
                  link: /docs/latest/topics/using/headers/add_response_headers
                - title: Remove Response Headers
                  link: /docs/latest/topics/using/headers/remove_response_headers
                - title: Header Based Routing
                  link: /docs/latest/topics/using/headers/headers
                - title: Host Header
                  link: /docs/latest/topics/using/headers/host
            - title: Keepalive
              link: /docs/latest/topics/using/keepalive
            - title: Method-based Routing
              link: /docs/latest/topics/using/method
            - title: Prefix Regex
              link: /docs/latest/topics/using/prefix_regex
            - title: Protocols
              items:
                - title: TCP
                  link: /docs/latest/topics/using/tcpmappings
                - title: gRPC and gRPC-Web
                  link: /docs/latest/howtos/grpc
                - title: WebSockets
                  link: /docs/latest/howtos/websockets
            - title: Rate Limit Concepts
              link: /docs/latest/topics/using/rate-limits/
              items:
                - title: Using Rate Limits
                  link: /docs/latest/topics/using/rate-limits/rate-limits
            - title: Redirects
              link: /docs/latest/topics/using/redirects
            - title: Rewrites
              link: /docs/latest/topics/using/rewrites
            - title: Timeouts
              link: /docs/latest/topics/using/timeouts
            - title: Traffic Shadowing
              link: /docs/latest/topics/using/shadowing
        - title: Filters and Authentication
          items:
            - title: Filters and Filter Policies
              link: /docs/latest/topics/using/filters/
            - title: OAuth2 Filter
              link: /docs/latest/topics/using/filters/oauth2
            - title: JWT Filter
              link: /docs/latest/topics/using/filters/jwt
            - title: External Filter
              link: /docs/latest/topics/using/filters/external
            - title: Plugin Filter
              link: /docs/latest/topics/using/filters/plugin
        - title: Service Preview and Edge Control
          items:
            - title: Introduction to Service Preview and Edge Control
              link: /docs/latest/topics/using/edgectl/
            - title: Edge Control
              link: /docs/latest/topics/using/edgectl/edge-control
            - title: Using Edge Control in CI
              link: /docs/latest/topics/using/edgectl/edge-control-in-ci
        - title: Developer Portal
          link: /docs/latest/topics/using/dev-portal
        - title: Edge Policy Console
<<<<<<< HEAD
          link: /docs/latest/topics/using/edge-policy-console
=======
          items: 
          - title: Introduction to Edge Policy Console
            link: /docs/pre-release/topics/using/edge-policy-console
          - title: Rate Limit Speedometers
            link: /docs/pre-release/topics/using/rate-limit-speedometers
>>>>>>> 2774e0e5
        - title: The Project Resource
          link: /docs/latest/topics/using/projects
          items:
            - title: Configuring Authentication
              link: /docs/latest/topics/using/project-authentication
            - title: Customizing Deployment
              link: /docs/latest/topics/using/project-customization
    - title: Running Ambassador in Production
      link: /docs/latest/topics/running/
      items:
        - title: The Ambassador Module
          link: /docs/latest/topics/running/ambassador
        - title: Deploying Ambassador
          items:
            - title: Deployment Architecture
              link: /docs/latest/topics/running/ambassador-deployment
            - title: Ambassador with AWS
              link: /docs/latest/topics/running/ambassador-with-aws
            - title: Ambassador with GKE
              link: /docs/latest/topics/running/ambassador-with-gke
            - title: Advanced Deployment Configuration
              link: /docs/latest/topics/running/running
            - title: The Ambassador Container
              link: /docs/latest/topics/running/environment
        - title: Gzip Compression
          link: /docs/latest/topics/running/gzip
        - title: Host CRD, ACME Support, and External Load Balancer Configuration
          link: /docs/latest/topics/running/host-crd
        - title: Ingress Controller
          link: /docs/latest/topics/running/ingress-controller
        - title: Load Balancing and Service Discovery
          items:
            - title: Load Balancing
              link: /docs/latest/topics/running/load-balancer
            - title: Service Discovery and Resolvers
              link: /docs/latest/topics/running/resolvers
        - title: Monitoring
          link: /docs/latest/topics/running/statistics
        - title: Plug-in Services
          items:
            - title: Authentication Service
              link: /docs/latest/topics/running/services/auth-service
            - title: ExtAuth Protocol
              link: /docs/latest/topics/running/services/ext_authz
            - title: Log Service
              link: /docs/latest/topics/running/services/log-service
            - title: Rate Limit Service
              link: /docs/latest/topics/running/services/rate-limit-service
            - title: Tracing Service
              link: /docs/latest/topics/running/services/tracing-service
        - title: TLS
          link: /docs/latest/topics/running/tls/
          items:
            - title: Simultaneously Routing HTTP and HTTPS
              link: /docs/latest/topics/running/tls/cleartext-redirection#cleartext-routing
            - title: HTTP -> HTTPS Redirection
              link: /docs/latest/topics/running/tls/cleartext-redirection#http---https-redirection
            - title: Mutual TLS (mTLS)
              link: /docs/latest/topics/running/tls/mtls
            - title: Server Name Indication (SNI)
              link: /docs/latest/topics/running/tls/sni
            - title: TLS Origination
              link: /docs/latest/topics/running/tls/origination
        - title: Troubleshooting Ambassador
          link: /docs/latest/topics/running/debugging
- title: HOWTO Guides
  link: /docs/latest/howtos
  items:
    - title: Authentication
      items:
        - title: Basic Authentication
          link: /docs/latest/howtos/basic-auth
        - title: Single Sign-On with Auth0
          link: /docs/latest/howtos/sso/auth0
        - title: Single Sign-On with Azure Active Directory
          link: /docs/latest/howtos/sso/azure
        - title: Single Sign-On with Google
          link: /docs/latest/howtos/sso/google
        - title: Single Sign-On with Keycloak
          link: /docs/latest/howtos/sso/keycloak
        - title: Single Sign-On with Okta
          link: /docs/latest/howtos/sso/okta
        - title: Single Sign-On with OneLogin
          link: /docs/latest/howtos/sso/onelogin
        - title: Single Sign-On with Salesforce
          link: /docs/latest/howtos/sso/salesforce
        - title: Single Sign-On with UAA
          link: /docs/latest/howtos/sso/uaa
        - title: Using the OAuth2 filter
          link: /docs/latest/howtos/oauth-oidc-auth
    - title: Custom Filters
      link: /docs/latest/howtos/filter-dev-guide
    - title: Deploying to Kubernetes from GitHub
      link: /docs/latest/tutorials/projects
    - title: Distributed Tracing
      items:
        - title: DataDog
          link: /docs/latest/howtos/tracing-datadog
        - title: Zipkin
          link: /docs/latest/howtos/tracing-zipkin
    - title: Knative Serverless Framework
      link: /docs/latest/howtos/knative
    - title: Protocols
      items:
        - title: gRPC
          link: /docs/latest/howtos/grpc
        - title: WebSockets
          link: /docs/latest/howtos/websockets
    - title: Prometheus monitoring
      link: /docs/latest/howtos/prometheus
    - title: Rate Limiting
      items:
        - title: Basic Rate Limiting
          link: /docs/latest/howtos/rate-limiting-tutorial
        - title: Advanced Rate Limiting
          link: /docs/latest/howtos/advanced-rate-limiting
    - title: Service Mesh Integration
      items:
        - title: Consul
          link: /docs/latest/howtos/consul
        - title: Istio
          link: /docs/latest/howtos/istio
        - title: Linkerd 2
          link: /docs/latest/howtos/linkerd2
    - title: TLS
      items:
        - title: TLS Termination
          link: /docs/latest/howtos/tls-termination
        - title: Using cert-manager
          link: /docs/latest/howtos/cert-manager
        - title: Client Certificate Validation
          link: /docs/latest/howtos/client-cert-validation
- title: Frequently Asked Questions
  link: /docs/latest/about/faq
- title: Community
  items:
    - title: Contributor's Guide
      link: https://github.com/datawire/ambassador/blob/release/v1.6/DEVELOPING.md
    - title: CHANGELOG
      link: https://github.com/datawire/ambassador/blob/release/v1.6/CHANGELOG.md<|MERGE_RESOLUTION|>--- conflicted
+++ resolved
@@ -122,15 +122,11 @@
         - title: Developer Portal
           link: /docs/latest/topics/using/dev-portal
         - title: Edge Policy Console
-<<<<<<< HEAD
-          link: /docs/latest/topics/using/edge-policy-console
-=======
           items: 
           - title: Introduction to Edge Policy Console
-            link: /docs/pre-release/topics/using/edge-policy-console
+            link: /docs/latest/topics/using/edge-policy-console
           - title: Rate Limit Speedometers
-            link: /docs/pre-release/topics/using/rate-limit-speedometers
->>>>>>> 2774e0e5
+            link: /docs/latest/topics/using/rate-limit-speedometers
         - title: The Project Resource
           link: /docs/latest/topics/using/projects
           items:
