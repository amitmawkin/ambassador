{
    "Consul": {},
    "Kubernetes": {
        "AuthService": null,
        "ConsulResolver": null,
        "Host": null,
        "KubernetesEndpointResolver": null,
        "KubernetesServiceResolver": null,
        "LogService": null,
        "Mapping": null,
        "Module": null,
        "RateLimitService": null,
        "TCPMapping": null,
        "TLSContext": null,
        "TracingService": null,
        "ingresses": null,
        "secret": [
            {
                "apiVersion": "v1",
                "data": {
                    "tls.crt": "LS0tLS1CRUdJTiBDRVJUSUZJQ0FURS0tLS0tCk1JSURnRENDQW1pZ0F3SUJBZ0lKQUpycUl0ekY2MTBpTUEwR0NTcUdTSWIzRFFFQkN3VUFNRlV4Q3pBSkJnTlYKQkFZVEFsVlRNUXN3Q1FZRFZRUUlEQUpOUVRFUE1BMEdBMVVFQnd3R1FtOXpkRzl1TVFzd0NRWURWUVFLREFKRQpWekViTUJrR0ExVUVBd3dTZEd4ekxXTnZiblJsZUhRdGFHOXpkQzB4TUI0WERURTRNVEV3TVRFek5UTXhPRm9YCkRUSTRNVEF5T1RFek5UTXhPRm93VlRFTE1Ba0dBMVVFQmhNQ1ZWTXhDekFKQmdOVkJBZ01BazFCTVE4d0RRWUQKVlFRSERBWkNiM04wYjI0eEN6QUpCZ05WQkFvTUFrUlhNUnN3R1FZRFZRUUREQkowYkhNdFkyOXVkR1Y0ZEMxbwpiM04wTFRFd2dnRWlNQTBHQ1NxR1NJYjNEUUVCQVFVQUE0SUJEd0F3Z2dFS0FvSUJBUUM5T2dDOHd4eUlyUHpvCkdYc0xwUEt0NzJERXgyd2p3VzhuWFcyd1dieWEzYzk2bjJuU0NLUEJuODVoYnFzaHpqNWloU1RBTURJb2c5RnYKRzZSS1dVUFhUNEtJa1R2M0NESHFYc0FwSmxKNGxTeW5ReW8yWnYwbytBZjhDTG5nWVpCK3JmenRad3llRGhWcAp3WXpCVjIzNXp6NisycWJWbUNabHZCdVhiVXFUbEVZWXZ1R2xNR3o3cFBmT1dLVXBlWW9kYkcyZmIraEZGcGVvCkN4a1VYclFzT29SNUpkSEc1aldyWnVCTzQ1NVNzcnpCTDhSbGU1VUhvMDVXY0s3YkJiaVF6MTA2cEhDSllaK3AKdmxQSWNOU1g1S2gzNEZnOTZVUHg5bFFpQTN6RFRLQmZ5V2NMUStxMWNabExjV2RnUkZjTkJpckdCLzdyYTFWVApnRUplR2tQekFnTUJBQUdqVXpCUk1CMEdBMVVkRGdRV0JCUkRWVUtYWWJsRFdNTzE3MUJuWWZhYlkzM0NFVEFmCkJnTlZIU01FR0RBV2dCUkRWVUtYWWJsRFdNTzE3MUJuWWZhYlkzM0NFVEFQQmdOVkhSTUJBZjhFQlRBREFRSC8KTUEwR0NTcUdTSWIzRFFFQkN3VUFBNElCQVFBUE8vRDRUdDUyWHJsQ0NmUzZnVUVkRU5DcnBBV05YRHJvR2M2dApTVGx3aC8rUUxRYk5hZEtlaEtiZjg5clhLaituVXF0cS9OUlpQSXNBSytXVWtHOVpQb1FPOFBRaVY0V1g1clE3CjI5dUtjSmZhQlhrZHpVVzdxTlFoRTRjOEJhc0JySWVzcmtqcFQ5OVF4SktuWFFhTitTdzdvRlBVSUFOMzhHcWEKV2wvS1BNVHRicWt3eWFjS01CbXExVkx6dldKb0g1Q2l6Skp3aG5rWHh0V0tzLzY3clROblBWTXorbWVHdHZTaQpkcVg2V1NTbUdMRkVFcjJoZ1VjQVpqazNWdVFoLzc1aFh1K1UySXRzQys1cXBsaEc3Q1hzb1huS0t5MVhsT0FFCmI4a3IyZFdXRWs2STVZNm5USnpXSWxTVGtXODl4d1hyY3RtTjlzYjlxNFNuaVZsegotLS0tLUVORCBDRVJUSUZJQ0FURS0tLS0tCg==",
                    "tls.key": "LS0tLS1CRUdJTiBQUklWQVRFIEtFWS0tLS0tCk1JSUV2UUlCQURBTkJna3Foa2lHOXcwQkFRRUZBQVNDQktjd2dnU2pBZ0VBQW9JQkFRQzlPZ0M4d3h5SXJQem8KR1hzTHBQS3Q3MkRFeDJ3andXOG5YVzJ3V2J5YTNjOTZuMm5TQ0tQQm44NWhicXNoemo1aWhTVEFNRElvZzlGdgpHNlJLV1VQWFQ0S0lrVHYzQ0RIcVhzQXBKbEo0bFN5blF5bzJadjBvK0FmOENMbmdZWkIrcmZ6dFp3eWVEaFZwCndZekJWMjM1eno2KzJxYlZtQ1psdkJ1WGJVcVRsRVlZdnVHbE1HejdwUGZPV0tVcGVZb2RiRzJmYitoRkZwZW8KQ3hrVVhyUXNPb1I1SmRIRzVqV3JadUJPNDU1U3NyekJMOFJsZTVVSG8wNVdjSzdiQmJpUXoxMDZwSENKWVorcAp2bFBJY05TWDVLaDM0Rmc5NlVQeDlsUWlBM3pEVEtCZnlXY0xRK3ExY1psTGNXZGdSRmNOQmlyR0IvN3JhMVZUCmdFSmVHa1B6QWdNQkFBRUNnZ0VBQmFsN3BpcE1hMGFKMXNRVWEzZkhEeTlQZlBQZXAzODlQVGROZGU1cGQxVFYKeFh5SnBSQS9IaWNTL05WYjU0b05VZE5jRXlnZUNCcFJwUHAxd3dmQ3dPbVBKVmo3SzF3aWFqbmxsQldpZUJzMgpsOWFwcDdFVE9DdWJ5WTNWU2dLQldWa0piVzBjOG9uSFdEL0RYM0duUjhkTXdGYzRrTUdadkllUlo4bU1acmdHCjZPdDNKOHI2eVZsZWI2OGF1WmtneXMwR2VGc3pNdVRubHJCOEw5djI1UUtjVGtESjIvRWx1Y1p5aER0eGF0OEIKTzZOUnNubmNyOHhwUVdPci9sV3M5VVFuZEdCdHFzbXMrdGNUN1ZUNU9UanQ4WHY5NVhNSHB5Z29pTHk3czhvYwpJMGprNDJabzRKZW5JT3c2Rm0weUFEZ0E3eWlXcks0bEkzWGhqaTVSb1FLQmdRRGRqaWNkTUpYVUZWc28rNTJkCkUwT2EwcEpVMFNSaC9JQmdvRzdNakhrVWxiaXlpR1pNanA5MEo5VHFaL1ErM1pWZVdqMmxPSWF0OG5nUzB6MDAKVzA3T1ZxYXprMVNYaFZlY2tGNWFEcm5PRDNhU2VWMSthV3JUdDFXRWdqOVFxYnJZYVA5emd4UkpkRzV3WENCUApGNDNFeXE5ZEhXOWF6SSt3UHlJQ0JqNnZBd0tCZ1FEYXBTelhPR2ViMi9SMWhlWXdWV240czNGZEtYVjgzemtTCnFSWDd6d1pLdkk5OGMybDU1Y1ZNUzBoTGM0bTVPMXZCaUd5SG80eTB2SVAvR0k0Rzl4T1FhMXdpVnNmUVBiSU4KLzJPSDFnNXJLSFdCWVJUaHZGcERqdHJRU2xyRHVjWUNSRExCd1hUcDFrbVBkL09mY2FybG42MjZEamthZllieAp3dWUydlhCTVVRS0JnQm4vTmlPOHNiZ0RFWUZMbFFEN1k3RmxCL3FmMTg4UG05aTZ1b1dSN2hzMlBrZmtyV3hLClIvZVBQUEtNWkNLRVNhU2FuaVVtN3RhMlh0U0dxT1hkMk85cFI0Skd4V1JLSnkrZDJSUmtLZlU5NTBIa3I4M0gKZk50KzVhLzR3SWtzZ1ZvblorSWIvV05wSUJSYkd3ZHMwaHZIVkxCdVpjU1h3RHlFQysrRTRCSVZBb0dCQUoxUQp6eXlqWnRqYnI4NkhZeEpQd29teEF0WVhLSE9LWVJRdUdLVXZWY1djV2xrZTZUdE51V0dsb1FTNHd0VkdBa1VECmxhTWFaL2o2MHJaT3dwSDhZRlUvQ2ZHakl1MlFGbmEvMUtzOXR1NGZGRHpjenh1RVhDWFR1Vmk0eHdtZ3R2bVcKZkRhd3JTQTZrSDdydlp4eE9wY3hCdHloc3pCK05RUHFTckpQSjJlaEFvR0FkdFJKam9vU0lpYURVU25lZUcyZgpUTml1T01uazJkeFV3RVF2S1E4eWNuUnpyN0QwaEtZVWIycThHKzE2bThQUjNCcFMzZDFLbkpMVnI3TUhaWHpSCitzZHNaWGtTMWVEcEZhV0RFREFEWWI0ckRCb2RBdk8xYm03ZXdTMzhSbk1UaTlhdFZzNVNTODNpZG5HbFZiSmsKYkZKWG0rWWxJNHFkaXowTFdjWGJyREE9Ci0tLS0tRU5EIFBSSVZBVEUgS0VZLS0tLS0K"
                },
                "kind": "Secret",
                "metadata": {
                    "annotations": {
                        "kubectl.kubernetes.io/last-applied-configuration": "{\"apiVersion\":\"v1\",\"data\":{\"tls.crt\":\"LS0tLS1CRUdJTiBDRVJUSUZJQ0FURS0tLS0tCk1JSURnRENDQW1pZ0F3SUJBZ0lKQUpycUl0ekY2MTBpTUEwR0NTcUdTSWIzRFFFQkN3VUFNRlV4Q3pBSkJnTlYKQkFZVEFsVlRNUXN3Q1FZRFZRUUlEQUpOUVRFUE1BMEdBMVVFQnd3R1FtOXpkRzl1TVFzd0NRWURWUVFLREFKRQpWekViTUJrR0ExVUVBd3dTZEd4ekxXTnZiblJsZUhRdGFHOXpkQzB4TUI0WERURTRNVEV3TVRFek5UTXhPRm9YCkRUSTRNVEF5T1RFek5UTXhPRm93VlRFTE1Ba0dBMVVFQmhNQ1ZWTXhDekFKQmdOVkJBZ01BazFCTVE4d0RRWUQKVlFRSERBWkNiM04wYjI0eEN6QUpCZ05WQkFvTUFrUlhNUnN3R1FZRFZRUUREQkowYkhNdFkyOXVkR1Y0ZEMxbwpiM04wTFRFd2dnRWlNQTBHQ1NxR1NJYjNEUUVCQVFVQUE0SUJEd0F3Z2dFS0FvSUJBUUM5T2dDOHd4eUlyUHpvCkdYc0xwUEt0NzJERXgyd2p3VzhuWFcyd1dieWEzYzk2bjJuU0NLUEJuODVoYnFzaHpqNWloU1RBTURJb2c5RnYKRzZSS1dVUFhUNEtJa1R2M0NESHFYc0FwSmxKNGxTeW5ReW8yWnYwbytBZjhDTG5nWVpCK3JmenRad3llRGhWcAp3WXpCVjIzNXp6NisycWJWbUNabHZCdVhiVXFUbEVZWXZ1R2xNR3o3cFBmT1dLVXBlWW9kYkcyZmIraEZGcGVvCkN4a1VYclFzT29SNUpkSEc1aldyWnVCTzQ1NVNzcnpCTDhSbGU1VUhvMDVXY0s3YkJiaVF6MTA2cEhDSllaK3AKdmxQSWNOU1g1S2gzNEZnOTZVUHg5bFFpQTN6RFRLQmZ5V2NMUStxMWNabExjV2RnUkZjTkJpckdCLzdyYTFWVApnRUplR2tQekFnTUJBQUdqVXpCUk1CMEdBMVVkRGdRV0JCUkRWVUtYWWJsRFdNTzE3MUJuWWZhYlkzM0NFVEFmCkJnTlZIU01FR0RBV2dCUkRWVUtYWWJsRFdNTzE3MUJuWWZhYlkzM0NFVEFQQmdOVkhSTUJBZjhFQlRBREFRSC8KTUEwR0NTcUdTSWIzRFFFQkN3VUFBNElCQVFBUE8vRDRUdDUyWHJsQ0NmUzZnVUVkRU5DcnBBV05YRHJvR2M2dApTVGx3aC8rUUxRYk5hZEtlaEtiZjg5clhLaituVXF0cS9OUlpQSXNBSytXVWtHOVpQb1FPOFBRaVY0V1g1clE3CjI5dUtjSmZhQlhrZHpVVzdxTlFoRTRjOEJhc0JySWVzcmtqcFQ5OVF4SktuWFFhTitTdzdvRlBVSUFOMzhHcWEKV2wvS1BNVHRicWt3eWFjS01CbXExVkx6dldKb0g1Q2l6Skp3aG5rWHh0V0tzLzY3clROblBWTXorbWVHdHZTaQpkcVg2V1NTbUdMRkVFcjJoZ1VjQVpqazNWdVFoLzc1aFh1K1UySXRzQys1cXBsaEc3Q1hzb1huS0t5MVhsT0FFCmI4a3IyZFdXRWs2STVZNm5USnpXSWxTVGtXODl4d1hyY3RtTjlzYjlxNFNuaVZsegotLS0tLUVORCBDRVJUSUZJQ0FURS0tLS0tCg==\",\"tls.key\":\"LS0tLS1CRUdJTiBQUklWQVRFIEtFWS0tLS0tCk1JSUV2UUlCQURBTkJna3Foa2lHOXcwQkFRRUZBQVNDQktjd2dnU2pBZ0VBQW9JQkFRQzlPZ0M4d3h5SXJQem8KR1hzTHBQS3Q3MkRFeDJ3andXOG5YVzJ3V2J5YTNjOTZuMm5TQ0tQQm44NWhicXNoemo1aWhTVEFNRElvZzlGdgpHNlJLV1VQWFQ0S0lrVHYzQ0RIcVhzQXBKbEo0bFN5blF5bzJadjBvK0FmOENMbmdZWkIrcmZ6dFp3eWVEaFZwCndZekJWMjM1eno2KzJxYlZtQ1psdkJ1WGJVcVRsRVlZdnVHbE1HejdwUGZPV0tVcGVZb2RiRzJmYitoRkZwZW8KQ3hrVVhyUXNPb1I1SmRIRzVqV3JadUJPNDU1U3NyekJMOFJsZTVVSG8wNVdjSzdiQmJpUXoxMDZwSENKWVorcAp2bFBJY05TWDVLaDM0Rmc5NlVQeDlsUWlBM3pEVEtCZnlXY0xRK3ExY1psTGNXZGdSRmNOQmlyR0IvN3JhMVZUCmdFSmVHa1B6QWdNQkFBRUNnZ0VBQmFsN3BpcE1hMGFKMXNRVWEzZkhEeTlQZlBQZXAzODlQVGROZGU1cGQxVFYKeFh5SnBSQS9IaWNTL05WYjU0b05VZE5jRXlnZUNCcFJwUHAxd3dmQ3dPbVBKVmo3SzF3aWFqbmxsQldpZUJzMgpsOWFwcDdFVE9DdWJ5WTNWU2dLQldWa0piVzBjOG9uSFdEL0RYM0duUjhkTXdGYzRrTUdadkllUlo4bU1acmdHCjZPdDNKOHI2eVZsZWI2OGF1WmtneXMwR2VGc3pNdVRubHJCOEw5djI1UUtjVGtESjIvRWx1Y1p5aER0eGF0OEIKTzZOUnNubmNyOHhwUVdPci9sV3M5VVFuZEdCdHFzbXMrdGNUN1ZUNU9UanQ4WHY5NVhNSHB5Z29pTHk3czhvYwpJMGprNDJabzRKZW5JT3c2Rm0weUFEZ0E3eWlXcks0bEkzWGhqaTVSb1FLQmdRRGRqaWNkTUpYVUZWc28rNTJkCkUwT2EwcEpVMFNSaC9JQmdvRzdNakhrVWxiaXlpR1pNanA5MEo5VHFaL1ErM1pWZVdqMmxPSWF0OG5nUzB6MDAKVzA3T1ZxYXprMVNYaFZlY2tGNWFEcm5PRDNhU2VWMSthV3JUdDFXRWdqOVFxYnJZYVA5emd4UkpkRzV3WENCUApGNDNFeXE5ZEhXOWF6SSt3UHlJQ0JqNnZBd0tCZ1FEYXBTelhPR2ViMi9SMWhlWXdWV240czNGZEtYVjgzemtTCnFSWDd6d1pLdkk5OGMybDU1Y1ZNUzBoTGM0bTVPMXZCaUd5SG80eTB2SVAvR0k0Rzl4T1FhMXdpVnNmUVBiSU4KLzJPSDFnNXJLSFdCWVJUaHZGcERqdHJRU2xyRHVjWUNSRExCd1hUcDFrbVBkL09mY2FybG42MjZEamthZllieAp3dWUydlhCTVVRS0JnQm4vTmlPOHNiZ0RFWUZMbFFEN1k3RmxCL3FmMTg4UG05aTZ1b1dSN2hzMlBrZmtyV3hLClIvZVBQUEtNWkNLRVNhU2FuaVVtN3RhMlh0U0dxT1hkMk85cFI0Skd4V1JLSnkrZDJSUmtLZlU5NTBIa3I4M0gKZk50KzVhLzR3SWtzZ1ZvblorSWIvV05wSUJSYkd3ZHMwaHZIVkxCdVpjU1h3RHlFQysrRTRCSVZBb0dCQUoxUQp6eXlqWnRqYnI4NkhZeEpQd29teEF0WVhLSE9LWVJRdUdLVXZWY1djV2xrZTZUdE51V0dsb1FTNHd0VkdBa1VECmxhTWFaL2o2MHJaT3dwSDhZRlUvQ2ZHakl1MlFGbmEvMUtzOXR1NGZGRHpjenh1RVhDWFR1Vmk0eHdtZ3R2bVcKZkRhd3JTQTZrSDdydlp4eE9wY3hCdHloc3pCK05RUHFTckpQSjJlaEFvR0FkdFJKam9vU0lpYURVU25lZUcyZgpUTml1T01uazJkeFV3RVF2S1E4eWNuUnpyN0QwaEtZVWIycThHKzE2bThQUjNCcFMzZDFLbkpMVnI3TUhaWHpSCitzZHNaWGtTMWVEcEZhV0RFREFEWWI0ckRCb2RBdk8xYm03ZXdTMzhSbk1UaTlhdFZzNVNTODNpZG5HbFZiSmsKYkZKWG0rWWxJNHFkaXowTFdjWGJyREE9Ci0tLS0tRU5EIFBSSVZBVEUgS0VZLS0tLS0K\"},\"kind\":\"Secret\",\"metadata\":{\"annotations\":{},\"labels\":{\"kat-ambassador-id\":\"tlscontextprotocolminversion\",\"scope\":\"AmbassadorTest\"},\"name\":\"secret.min-version\",\"namespace\":\"default\"},\"type\":\"kubernetes.io/tls\"}\n"
                    },
<<<<<<< HEAD
                    "creationTimestamp": "2020-07-06T15:21:44Z",
=======
                    "creationTimestamp": "2020-07-08T12:43:26Z",
>>>>>>> e9a30b30
                    "labels": {
                        "kat-ambassador-id": "tlscontextprotocolminversion",
                        "scope": "AmbassadorTest"
                    },
                    "name": "secret.min-version",
                    "namespace": "default",
<<<<<<< HEAD
                    "resourceVersion": "21554",
                    "selfLink": "/api/v1/namespaces/default/secrets/secret.min-version",
                    "uid": "6681d821-bf9c-11ea-b9b6-0e01d46fe775"
=======
                    "resourceVersion": "26719",
                    "selfLink": "/api/v1/namespaces/default/secrets/secret.min-version",
                    "uid": "9e623d61-c118-11ea-bf4a-0e268c70ad4f"
>>>>>>> e9a30b30
                },
                "type": "kubernetes.io/tls"
            }
        ],
        "service": [
            {
                "apiVersion": "v1",
                "kind": "Service",
                "metadata": {
                    "annotations": {
                        "getambassador.io/config": "---\napiVersion: ambassador/v0\nkind: Mapping\nname: TLSContextProtocolMinVersion-same-prefix-1\nprefix: /tls-context-same/\nservice: https://tlscontextprotocolminversion-http\nhost: tls-context-host-1\nambassador_id: tlscontextprotocolminversion\n---\napiVersion: ambassador/v1\nkind: TLSContext\nname: TLSContextProtocolMinVersion-same-context-1\nhosts:\n- tls-context-host-1\nsecret: secret.min-version\nsecret_namespacing: False\nmin_tls_version: v1.2\nmax_tls_version: v1.3\nambassador_id: tlscontextprotocolminversion\n",
                        "kubectl.kubernetes.io/last-applied-configuration": "{\"apiVersion\":\"v1\",\"kind\":\"Service\",\"metadata\":{\"annotations\":{\"getambassador.io/config\":\"---\\napiVersion: ambassador/v0\\nkind: Mapping\\nname: TLSContextProtocolMinVersion-same-prefix-1\\nprefix: /tls-context-same/\\nservice: https://tlscontextprotocolminversion-http\\nhost: tls-context-host-1\\nambassador_id: tlscontextprotocolminversion\\n---\\napiVersion: ambassador/v1\\nkind: TLSContext\\nname: TLSContextProtocolMinVersion-same-context-1\\nhosts:\\n- tls-context-host-1\\nsecret: secret.min-version\\nsecret_namespacing: False\\nmin_tls_version: v1.2\\nmax_tls_version: v1.3\\nambassador_id: tlscontextprotocolminversion\\n\"},\"labels\":{\"app.kubernetes.io/component\":\"ambassador-service\",\"kat-ambassador-id\":\"tlscontextprotocolminversion\",\"scope\":\"AmbassadorTest\"},\"name\":\"tlscontextprotocolminversion\",\"namespace\":\"default\"},\"spec\":{\"ports\":[{\"name\":\"http\",\"port\":80,\"protocol\":\"TCP\",\"targetPort\":8080},{\"name\":\"https\",\"port\":443,\"protocol\":\"TCP\",\"targetPort\":8443}],\"selector\":{\"service\":\"tlscontextprotocolminversion\"},\"type\":\"NodePort\"}}\n"
                    },
<<<<<<< HEAD
                    "creationTimestamp": "2020-07-06T15:21:44Z",
=======
                    "creationTimestamp": "2020-07-08T12:43:27Z",
>>>>>>> e9a30b30
                    "labels": {
                        "app.kubernetes.io/component": "ambassador-service",
                        "kat-ambassador-id": "tlscontextprotocolminversion",
                        "scope": "AmbassadorTest"
                    },
                    "name": "tlscontextprotocolminversion",
                    "namespace": "default",
<<<<<<< HEAD
                    "resourceVersion": "21569",
                    "selfLink": "/api/v1/namespaces/default/services/tlscontextprotocolminversion",
                    "uid": "66cd8a6f-bf9c-11ea-b9b6-0e01d46fe775"
                },
                "spec": {
                    "clusterIP": "10.100.136.160",
=======
                    "resourceVersion": "26730",
                    "selfLink": "/api/v1/namespaces/default/services/tlscontextprotocolminversion",
                    "uid": "9e90e4c9-c118-11ea-bf4a-0e268c70ad4f"
                },
                "spec": {
                    "clusterIP": "10.106.114.215",
>>>>>>> e9a30b30
                    "externalTrafficPolicy": "Cluster",
                    "ports": [
                        {
                            "name": "http",
<<<<<<< HEAD
                            "nodePort": 32608,
=======
                            "nodePort": 32210,
>>>>>>> e9a30b30
                            "port": 80,
                            "protocol": "TCP",
                            "targetPort": 8080
                        },
                        {
                            "name": "https",
<<<<<<< HEAD
                            "nodePort": 31095,
=======
                            "nodePort": 31289,
>>>>>>> e9a30b30
                            "port": 443,
                            "protocol": "TCP",
                            "targetPort": 8443
                        }
                    ],
                    "selector": {
                        "service": "tlscontextprotocolminversion"
                    },
                    "sessionAffinity": "None",
                    "type": "NodePort"
                },
                "status": {
                    "loadBalancer": {}
                }
            },
            {
                "apiVersion": "v1",
                "kind": "Service",
                "metadata": {
                    "annotations": {
                        "kubectl.kubernetes.io/last-applied-configuration": "{\"apiVersion\":\"v1\",\"kind\":\"Service\",\"metadata\":{\"annotations\":{},\"labels\":{\"kat-ambassador-id\":\"tlscontextprotocolminversion\",\"scope\":\"AmbassadorTest\",\"service\":\"tlscontextprotocolminversion-admin\"},\"name\":\"tlscontextprotocolminversion-admin\",\"namespace\":\"default\"},\"spec\":{\"ports\":[{\"name\":\"tlscontextprotocolminversion-admin\",\"port\":8877,\"targetPort\":8877}],\"selector\":{\"service\":\"tlscontextprotocolminversion\"},\"type\":\"NodePort\"}}\n"
                    },
<<<<<<< HEAD
                    "creationTimestamp": "2020-07-06T15:21:45Z",
=======
                    "creationTimestamp": "2020-07-08T12:43:27Z",
>>>>>>> e9a30b30
                    "labels": {
                        "kat-ambassador-id": "tlscontextprotocolminversion",
                        "scope": "AmbassadorTest",
                        "service": "tlscontextprotocolminversion-admin"
                    },
                    "name": "tlscontextprotocolminversion-admin",
                    "namespace": "default",
<<<<<<< HEAD
                    "resourceVersion": "21577",
                    "selfLink": "/api/v1/namespaces/default/services/tlscontextprotocolminversion-admin",
                    "uid": "671b4bd7-bf9c-11ea-b9b6-0e01d46fe775"
                },
                "spec": {
                    "clusterIP": "10.104.98.10",
=======
                    "resourceVersion": "26735",
                    "selfLink": "/api/v1/namespaces/default/services/tlscontextprotocolminversion-admin",
                    "uid": "9ea0b586-c118-11ea-bf4a-0e268c70ad4f"
                },
                "spec": {
                    "clusterIP": "10.108.123.35",
>>>>>>> e9a30b30
                    "externalTrafficPolicy": "Cluster",
                    "ports": [
                        {
                            "name": "tlscontextprotocolminversion-admin",
<<<<<<< HEAD
                            "nodePort": 31570,
=======
                            "nodePort": 31501,
>>>>>>> e9a30b30
                            "port": 8877,
                            "protocol": "TCP",
                            "targetPort": 8877
                        }
                    ],
                    "selector": {
                        "service": "tlscontextprotocolminversion"
                    },
                    "sessionAffinity": "None",
                    "type": "NodePort"
                },
                "status": {
                    "loadBalancer": {}
                }
            },
            {
                "apiVersion": "v1",
                "kind": "Service",
                "metadata": {
                    "annotations": {
<<<<<<< HEAD
                        "kubectl.kubernetes.io/last-applied-configuration": "{\"apiVersion\":\"v1\",\"kind\":\"Service\",\"metadata\":{\"annotations\":{},\"labels\":{\"kat-ambassador-id\":\"tlscontextprotocolminversion\",\"scope\":\"AmbassadorTest\"},\"name\":\"tlscontextprotocolminversion-http\",\"namespace\":\"default\"},\"spec\":{\"ports\":[{\"name\":\"http\",\"port\":80,\"protocol\":\"TCP\",\"targetPort\":8128},{\"name\":\"https\",\"port\":443,\"protocol\":\"TCP\",\"targetPort\":8491}],\"selector\":{\"backend\":\"superpod-default\"}}}\n"
                    },
                    "creationTimestamp": "2020-07-06T15:21:45Z",
=======
                        "kubectl.kubernetes.io/last-applied-configuration": "{\"apiVersion\":\"v1\",\"kind\":\"Service\",\"metadata\":{\"annotations\":{},\"labels\":{\"kat-ambassador-id\":\"tlscontextprotocolminversion\",\"scope\":\"AmbassadorTest\"},\"name\":\"tlscontextprotocolminversion-http\",\"namespace\":\"default\"},\"spec\":{\"ports\":[{\"name\":\"http\",\"port\":80,\"protocol\":\"TCP\",\"targetPort\":8095},{\"name\":\"https\",\"port\":443,\"protocol\":\"TCP\",\"targetPort\":8458}],\"selector\":{\"backend\":\"superpod-default\"}}}\n"
                    },
                    "creationTimestamp": "2020-07-08T12:43:27Z",
>>>>>>> e9a30b30
                    "labels": {
                        "kat-ambassador-id": "tlscontextprotocolminversion",
                        "scope": "AmbassadorTest"
                    },
                    "name": "tlscontextprotocolminversion-http",
                    "namespace": "default",
<<<<<<< HEAD
                    "resourceVersion": "21584",
                    "selfLink": "/api/v1/namespaces/default/services/tlscontextprotocolminversion-http",
                    "uid": "6737e016-bf9c-11ea-b9b6-0e01d46fe775"
                },
                "spec": {
                    "clusterIP": "10.105.9.213",
=======
                    "resourceVersion": "26743",
                    "selfLink": "/api/v1/namespaces/default/services/tlscontextprotocolminversion-http",
                    "uid": "9eb53a23-c118-11ea-bf4a-0e268c70ad4f"
                },
                "spec": {
                    "clusterIP": "10.97.233.126",
>>>>>>> e9a30b30
                    "ports": [
                        {
                            "name": "http",
                            "port": 80,
                            "protocol": "TCP",
<<<<<<< HEAD
                            "targetPort": 8128
=======
                            "targetPort": 8095
>>>>>>> e9a30b30
                        },
                        {
                            "name": "https",
                            "port": 443,
                            "protocol": "TCP",
<<<<<<< HEAD
                            "targetPort": 8491
=======
                            "targetPort": 8458
>>>>>>> e9a30b30
                        }
                    ],
                    "selector": {
                        "backend": "superpod-default"
                    },
                    "sessionAffinity": "None",
                    "type": "ClusterIP"
                },
                "status": {
                    "loadBalancer": {}
                }
            }
        ]
    }
}<|MERGE_RESOLUTION|>--- conflicted
+++ resolved
@@ -26,26 +26,16 @@
                     "annotations": {
                         "kubectl.kubernetes.io/last-applied-configuration": "{\"apiVersion\":\"v1\",\"data\":{\"tls.crt\":\"LS0tLS1CRUdJTiBDRVJUSUZJQ0FURS0tLS0tCk1JSURnRENDQW1pZ0F3SUJBZ0lKQUpycUl0ekY2MTBpTUEwR0NTcUdTSWIzRFFFQkN3VUFNRlV4Q3pBSkJnTlYKQkFZVEFsVlRNUXN3Q1FZRFZRUUlEQUpOUVRFUE1BMEdBMVVFQnd3R1FtOXpkRzl1TVFzd0NRWURWUVFLREFKRQpWekViTUJrR0ExVUVBd3dTZEd4ekxXTnZiblJsZUhRdGFHOXpkQzB4TUI0WERURTRNVEV3TVRFek5UTXhPRm9YCkRUSTRNVEF5T1RFek5UTXhPRm93VlRFTE1Ba0dBMVVFQmhNQ1ZWTXhDekFKQmdOVkJBZ01BazFCTVE4d0RRWUQKVlFRSERBWkNiM04wYjI0eEN6QUpCZ05WQkFvTUFrUlhNUnN3R1FZRFZRUUREQkowYkhNdFkyOXVkR1Y0ZEMxbwpiM04wTFRFd2dnRWlNQTBHQ1NxR1NJYjNEUUVCQVFVQUE0SUJEd0F3Z2dFS0FvSUJBUUM5T2dDOHd4eUlyUHpvCkdYc0xwUEt0NzJERXgyd2p3VzhuWFcyd1dieWEzYzk2bjJuU0NLUEJuODVoYnFzaHpqNWloU1RBTURJb2c5RnYKRzZSS1dVUFhUNEtJa1R2M0NESHFYc0FwSmxKNGxTeW5ReW8yWnYwbytBZjhDTG5nWVpCK3JmenRad3llRGhWcAp3WXpCVjIzNXp6NisycWJWbUNabHZCdVhiVXFUbEVZWXZ1R2xNR3o3cFBmT1dLVXBlWW9kYkcyZmIraEZGcGVvCkN4a1VYclFzT29SNUpkSEc1aldyWnVCTzQ1NVNzcnpCTDhSbGU1VUhvMDVXY0s3YkJiaVF6MTA2cEhDSllaK3AKdmxQSWNOU1g1S2gzNEZnOTZVUHg5bFFpQTN6RFRLQmZ5V2NMUStxMWNabExjV2RnUkZjTkJpckdCLzdyYTFWVApnRUplR2tQekFnTUJBQUdqVXpCUk1CMEdBMVVkRGdRV0JCUkRWVUtYWWJsRFdNTzE3MUJuWWZhYlkzM0NFVEFmCkJnTlZIU01FR0RBV2dCUkRWVUtYWWJsRFdNTzE3MUJuWWZhYlkzM0NFVEFQQmdOVkhSTUJBZjhFQlRBREFRSC8KTUEwR0NTcUdTSWIzRFFFQkN3VUFBNElCQVFBUE8vRDRUdDUyWHJsQ0NmUzZnVUVkRU5DcnBBV05YRHJvR2M2dApTVGx3aC8rUUxRYk5hZEtlaEtiZjg5clhLaituVXF0cS9OUlpQSXNBSytXVWtHOVpQb1FPOFBRaVY0V1g1clE3CjI5dUtjSmZhQlhrZHpVVzdxTlFoRTRjOEJhc0JySWVzcmtqcFQ5OVF4SktuWFFhTitTdzdvRlBVSUFOMzhHcWEKV2wvS1BNVHRicWt3eWFjS01CbXExVkx6dldKb0g1Q2l6Skp3aG5rWHh0V0tzLzY3clROblBWTXorbWVHdHZTaQpkcVg2V1NTbUdMRkVFcjJoZ1VjQVpqazNWdVFoLzc1aFh1K1UySXRzQys1cXBsaEc3Q1hzb1huS0t5MVhsT0FFCmI4a3IyZFdXRWs2STVZNm5USnpXSWxTVGtXODl4d1hyY3RtTjlzYjlxNFNuaVZsegotLS0tLUVORCBDRVJUSUZJQ0FURS0tLS0tCg==\",\"tls.key\":\"LS0tLS1CRUdJTiBQUklWQVRFIEtFWS0tLS0tCk1JSUV2UUlCQURBTkJna3Foa2lHOXcwQkFRRUZBQVNDQktjd2dnU2pBZ0VBQW9JQkFRQzlPZ0M4d3h5SXJQem8KR1hzTHBQS3Q3MkRFeDJ3andXOG5YVzJ3V2J5YTNjOTZuMm5TQ0tQQm44NWhicXNoemo1aWhTVEFNRElvZzlGdgpHNlJLV1VQWFQ0S0lrVHYzQ0RIcVhzQXBKbEo0bFN5blF5bzJadjBvK0FmOENMbmdZWkIrcmZ6dFp3eWVEaFZwCndZekJWMjM1eno2KzJxYlZtQ1psdkJ1WGJVcVRsRVlZdnVHbE1HejdwUGZPV0tVcGVZb2RiRzJmYitoRkZwZW8KQ3hrVVhyUXNPb1I1SmRIRzVqV3JadUJPNDU1U3NyekJMOFJsZTVVSG8wNVdjSzdiQmJpUXoxMDZwSENKWVorcAp2bFBJY05TWDVLaDM0Rmc5NlVQeDlsUWlBM3pEVEtCZnlXY0xRK3ExY1psTGNXZGdSRmNOQmlyR0IvN3JhMVZUCmdFSmVHa1B6QWdNQkFBRUNnZ0VBQmFsN3BpcE1hMGFKMXNRVWEzZkhEeTlQZlBQZXAzODlQVGROZGU1cGQxVFYKeFh5SnBSQS9IaWNTL05WYjU0b05VZE5jRXlnZUNCcFJwUHAxd3dmQ3dPbVBKVmo3SzF3aWFqbmxsQldpZUJzMgpsOWFwcDdFVE9DdWJ5WTNWU2dLQldWa0piVzBjOG9uSFdEL0RYM0duUjhkTXdGYzRrTUdadkllUlo4bU1acmdHCjZPdDNKOHI2eVZsZWI2OGF1WmtneXMwR2VGc3pNdVRubHJCOEw5djI1UUtjVGtESjIvRWx1Y1p5aER0eGF0OEIKTzZOUnNubmNyOHhwUVdPci9sV3M5VVFuZEdCdHFzbXMrdGNUN1ZUNU9UanQ4WHY5NVhNSHB5Z29pTHk3czhvYwpJMGprNDJabzRKZW5JT3c2Rm0weUFEZ0E3eWlXcks0bEkzWGhqaTVSb1FLQmdRRGRqaWNkTUpYVUZWc28rNTJkCkUwT2EwcEpVMFNSaC9JQmdvRzdNakhrVWxiaXlpR1pNanA5MEo5VHFaL1ErM1pWZVdqMmxPSWF0OG5nUzB6MDAKVzA3T1ZxYXprMVNYaFZlY2tGNWFEcm5PRDNhU2VWMSthV3JUdDFXRWdqOVFxYnJZYVA5emd4UkpkRzV3WENCUApGNDNFeXE5ZEhXOWF6SSt3UHlJQ0JqNnZBd0tCZ1FEYXBTelhPR2ViMi9SMWhlWXdWV240czNGZEtYVjgzemtTCnFSWDd6d1pLdkk5OGMybDU1Y1ZNUzBoTGM0bTVPMXZCaUd5SG80eTB2SVAvR0k0Rzl4T1FhMXdpVnNmUVBiSU4KLzJPSDFnNXJLSFdCWVJUaHZGcERqdHJRU2xyRHVjWUNSRExCd1hUcDFrbVBkL09mY2FybG42MjZEamthZllieAp3dWUydlhCTVVRS0JnQm4vTmlPOHNiZ0RFWUZMbFFEN1k3RmxCL3FmMTg4UG05aTZ1b1dSN2hzMlBrZmtyV3hLClIvZVBQUEtNWkNLRVNhU2FuaVVtN3RhMlh0U0dxT1hkMk85cFI0Skd4V1JLSnkrZDJSUmtLZlU5NTBIa3I4M0gKZk50KzVhLzR3SWtzZ1ZvblorSWIvV05wSUJSYkd3ZHMwaHZIVkxCdVpjU1h3RHlFQysrRTRCSVZBb0dCQUoxUQp6eXlqWnRqYnI4NkhZeEpQd29teEF0WVhLSE9LWVJRdUdLVXZWY1djV2xrZTZUdE51V0dsb1FTNHd0VkdBa1VECmxhTWFaL2o2MHJaT3dwSDhZRlUvQ2ZHakl1MlFGbmEvMUtzOXR1NGZGRHpjenh1RVhDWFR1Vmk0eHdtZ3R2bVcKZkRhd3JTQTZrSDdydlp4eE9wY3hCdHloc3pCK05RUHFTckpQSjJlaEFvR0FkdFJKam9vU0lpYURVU25lZUcyZgpUTml1T01uazJkeFV3RVF2S1E4eWNuUnpyN0QwaEtZVWIycThHKzE2bThQUjNCcFMzZDFLbkpMVnI3TUhaWHpSCitzZHNaWGtTMWVEcEZhV0RFREFEWWI0ckRCb2RBdk8xYm03ZXdTMzhSbk1UaTlhdFZzNVNTODNpZG5HbFZiSmsKYkZKWG0rWWxJNHFkaXowTFdjWGJyREE9Ci0tLS0tRU5EIFBSSVZBVEUgS0VZLS0tLS0K\"},\"kind\":\"Secret\",\"metadata\":{\"annotations\":{},\"labels\":{\"kat-ambassador-id\":\"tlscontextprotocolminversion\",\"scope\":\"AmbassadorTest\"},\"name\":\"secret.min-version\",\"namespace\":\"default\"},\"type\":\"kubernetes.io/tls\"}\n"
                     },
-<<<<<<< HEAD
-                    "creationTimestamp": "2020-07-06T15:21:44Z",
-=======
-                    "creationTimestamp": "2020-07-08T12:43:26Z",
->>>>>>> e9a30b30
+                    "creationTimestamp": "2020-07-09T17:32:16Z",
                     "labels": {
                         "kat-ambassador-id": "tlscontextprotocolminversion",
                         "scope": "AmbassadorTest"
                     },
                     "name": "secret.min-version",
                     "namespace": "default",
-<<<<<<< HEAD
-                    "resourceVersion": "21554",
+                    "resourceVersion": "11992",
                     "selfLink": "/api/v1/namespaces/default/secrets/secret.min-version",
-                    "uid": "6681d821-bf9c-11ea-b9b6-0e01d46fe775"
-=======
-                    "resourceVersion": "26719",
-                    "selfLink": "/api/v1/namespaces/default/secrets/secret.min-version",
-                    "uid": "9e623d61-c118-11ea-bf4a-0e268c70ad4f"
->>>>>>> e9a30b30
+                    "uid": "21e1478d-c20a-11ea-87b2-0ab82b9da1f7"
                 },
                 "type": "kubernetes.io/tls"
             }
@@ -56,14 +46,54 @@
                 "kind": "Service",
                 "metadata": {
                     "annotations": {
+                        "kubectl.kubernetes.io/last-applied-configuration": "{\"apiVersion\":\"v1\",\"kind\":\"Service\",\"metadata\":{\"annotations\":{},\"labels\":{\"kat-ambassador-id\":\"tlscontextprotocolminversion\",\"scope\":\"AmbassadorTest\"},\"name\":\"tlscontextprotocolminversion-http\",\"namespace\":\"default\"},\"spec\":{\"ports\":[{\"name\":\"http\",\"port\":80,\"protocol\":\"TCP\",\"targetPort\":8129},{\"name\":\"https\",\"port\":443,\"protocol\":\"TCP\",\"targetPort\":8492}],\"selector\":{\"backend\":\"superpod-default\"}}}\n"
+                    },
+                    "creationTimestamp": "2020-07-09T17:32:19Z",
+                    "labels": {
+                        "kat-ambassador-id": "tlscontextprotocolminversion",
+                        "scope": "AmbassadorTest"
+                    },
+                    "name": "tlscontextprotocolminversion-http",
+                    "namespace": "default",
+                    "resourceVersion": "12036",
+                    "selfLink": "/api/v1/namespaces/default/services/tlscontextprotocolminversion-http",
+                    "uid": "241f0a45-c20a-11ea-87b2-0ab82b9da1f7"
+                },
+                "spec": {
+                    "clusterIP": "10.104.152.106",
+                    "ports": [
+                        {
+                            "name": "http",
+                            "port": 80,
+                            "protocol": "TCP",
+                            "targetPort": 8129
+                        },
+                        {
+                            "name": "https",
+                            "port": 443,
+                            "protocol": "TCP",
+                            "targetPort": 8492
+                        }
+                    ],
+                    "selector": {
+                        "backend": "superpod-default"
+                    },
+                    "sessionAffinity": "None",
+                    "type": "ClusterIP"
+                },
+                "status": {
+                    "loadBalancer": {}
+                }
+            },
+            {
+                "apiVersion": "v1",
+                "kind": "Service",
+                "metadata": {
+                    "annotations": {
                         "getambassador.io/config": "---\napiVersion: ambassador/v0\nkind: Mapping\nname: TLSContextProtocolMinVersion-same-prefix-1\nprefix: /tls-context-same/\nservice: https://tlscontextprotocolminversion-http\nhost: tls-context-host-1\nambassador_id: tlscontextprotocolminversion\n---\napiVersion: ambassador/v1\nkind: TLSContext\nname: TLSContextProtocolMinVersion-same-context-1\nhosts:\n- tls-context-host-1\nsecret: secret.min-version\nsecret_namespacing: False\nmin_tls_version: v1.2\nmax_tls_version: v1.3\nambassador_id: tlscontextprotocolminversion\n",
                         "kubectl.kubernetes.io/last-applied-configuration": "{\"apiVersion\":\"v1\",\"kind\":\"Service\",\"metadata\":{\"annotations\":{\"getambassador.io/config\":\"---\\napiVersion: ambassador/v0\\nkind: Mapping\\nname: TLSContextProtocolMinVersion-same-prefix-1\\nprefix: /tls-context-same/\\nservice: https://tlscontextprotocolminversion-http\\nhost: tls-context-host-1\\nambassador_id: tlscontextprotocolminversion\\n---\\napiVersion: ambassador/v1\\nkind: TLSContext\\nname: TLSContextProtocolMinVersion-same-context-1\\nhosts:\\n- tls-context-host-1\\nsecret: secret.min-version\\nsecret_namespacing: False\\nmin_tls_version: v1.2\\nmax_tls_version: v1.3\\nambassador_id: tlscontextprotocolminversion\\n\"},\"labels\":{\"app.kubernetes.io/component\":\"ambassador-service\",\"kat-ambassador-id\":\"tlscontextprotocolminversion\",\"scope\":\"AmbassadorTest\"},\"name\":\"tlscontextprotocolminversion\",\"namespace\":\"default\"},\"spec\":{\"ports\":[{\"name\":\"http\",\"port\":80,\"protocol\":\"TCP\",\"targetPort\":8080},{\"name\":\"https\",\"port\":443,\"protocol\":\"TCP\",\"targetPort\":8443}],\"selector\":{\"service\":\"tlscontextprotocolminversion\"},\"type\":\"NodePort\"}}\n"
                     },
-<<<<<<< HEAD
-                    "creationTimestamp": "2020-07-06T15:21:44Z",
-=======
-                    "creationTimestamp": "2020-07-08T12:43:27Z",
->>>>>>> e9a30b30
+                    "creationTimestamp": "2020-07-09T17:32:17Z",
                     "labels": {
                         "app.kubernetes.io/component": "ambassador-service",
                         "kat-ambassador-id": "tlscontextprotocolminversion",
@@ -71,41 +101,24 @@
                     },
                     "name": "tlscontextprotocolminversion",
                     "namespace": "default",
-<<<<<<< HEAD
-                    "resourceVersion": "21569",
+                    "resourceVersion": "12016",
                     "selfLink": "/api/v1/namespaces/default/services/tlscontextprotocolminversion",
-                    "uid": "66cd8a6f-bf9c-11ea-b9b6-0e01d46fe775"
+                    "uid": "22b313c5-c20a-11ea-87b2-0ab82b9da1f7"
                 },
                 "spec": {
-                    "clusterIP": "10.100.136.160",
-=======
-                    "resourceVersion": "26730",
-                    "selfLink": "/api/v1/namespaces/default/services/tlscontextprotocolminversion",
-                    "uid": "9e90e4c9-c118-11ea-bf4a-0e268c70ad4f"
-                },
-                "spec": {
-                    "clusterIP": "10.106.114.215",
->>>>>>> e9a30b30
+                    "clusterIP": "10.99.208.238",
                     "externalTrafficPolicy": "Cluster",
                     "ports": [
                         {
                             "name": "http",
-<<<<<<< HEAD
-                            "nodePort": 32608,
-=======
-                            "nodePort": 32210,
->>>>>>> e9a30b30
+                            "nodePort": 32080,
                             "port": 80,
                             "protocol": "TCP",
                             "targetPort": 8080
                         },
                         {
                             "name": "https",
-<<<<<<< HEAD
-                            "nodePort": 31095,
-=======
-                            "nodePort": 31289,
->>>>>>> e9a30b30
+                            "nodePort": 31920,
                             "port": 443,
                             "protocol": "TCP",
                             "targetPort": 8443
@@ -128,11 +141,7 @@
                     "annotations": {
                         "kubectl.kubernetes.io/last-applied-configuration": "{\"apiVersion\":\"v1\",\"kind\":\"Service\",\"metadata\":{\"annotations\":{},\"labels\":{\"kat-ambassador-id\":\"tlscontextprotocolminversion\",\"scope\":\"AmbassadorTest\",\"service\":\"tlscontextprotocolminversion-admin\"},\"name\":\"tlscontextprotocolminversion-admin\",\"namespace\":\"default\"},\"spec\":{\"ports\":[{\"name\":\"tlscontextprotocolminversion-admin\",\"port\":8877,\"targetPort\":8877}],\"selector\":{\"service\":\"tlscontextprotocolminversion\"},\"type\":\"NodePort\"}}\n"
                     },
-<<<<<<< HEAD
-                    "creationTimestamp": "2020-07-06T15:21:45Z",
-=======
-                    "creationTimestamp": "2020-07-08T12:43:27Z",
->>>>>>> e9a30b30
+                    "creationTimestamp": "2020-07-09T17:32:19Z",
                     "labels": {
                         "kat-ambassador-id": "tlscontextprotocolminversion",
                         "scope": "AmbassadorTest",
@@ -140,30 +149,17 @@
                     },
                     "name": "tlscontextprotocolminversion-admin",
                     "namespace": "default",
-<<<<<<< HEAD
-                    "resourceVersion": "21577",
+                    "resourceVersion": "12026",
                     "selfLink": "/api/v1/namespaces/default/services/tlscontextprotocolminversion-admin",
-                    "uid": "671b4bd7-bf9c-11ea-b9b6-0e01d46fe775"
+                    "uid": "239aa988-c20a-11ea-87b2-0ab82b9da1f7"
                 },
                 "spec": {
-                    "clusterIP": "10.104.98.10",
-=======
-                    "resourceVersion": "26735",
-                    "selfLink": "/api/v1/namespaces/default/services/tlscontextprotocolminversion-admin",
-                    "uid": "9ea0b586-c118-11ea-bf4a-0e268c70ad4f"
-                },
-                "spec": {
-                    "clusterIP": "10.108.123.35",
->>>>>>> e9a30b30
+                    "clusterIP": "10.101.234.113",
                     "externalTrafficPolicy": "Cluster",
                     "ports": [
                         {
                             "name": "tlscontextprotocolminversion-admin",
-<<<<<<< HEAD
-                            "nodePort": 31570,
-=======
-                            "nodePort": 31501,
->>>>>>> e9a30b30
+                            "nodePort": 31629,
                             "port": 8877,
                             "protocol": "TCP",
                             "targetPort": 8877
@@ -178,73 +174,6 @@
                 "status": {
                     "loadBalancer": {}
                 }
-            },
-            {
-                "apiVersion": "v1",
-                "kind": "Service",
-                "metadata": {
-                    "annotations": {
-<<<<<<< HEAD
-                        "kubectl.kubernetes.io/last-applied-configuration": "{\"apiVersion\":\"v1\",\"kind\":\"Service\",\"metadata\":{\"annotations\":{},\"labels\":{\"kat-ambassador-id\":\"tlscontextprotocolminversion\",\"scope\":\"AmbassadorTest\"},\"name\":\"tlscontextprotocolminversion-http\",\"namespace\":\"default\"},\"spec\":{\"ports\":[{\"name\":\"http\",\"port\":80,\"protocol\":\"TCP\",\"targetPort\":8128},{\"name\":\"https\",\"port\":443,\"protocol\":\"TCP\",\"targetPort\":8491}],\"selector\":{\"backend\":\"superpod-default\"}}}\n"
-                    },
-                    "creationTimestamp": "2020-07-06T15:21:45Z",
-=======
-                        "kubectl.kubernetes.io/last-applied-configuration": "{\"apiVersion\":\"v1\",\"kind\":\"Service\",\"metadata\":{\"annotations\":{},\"labels\":{\"kat-ambassador-id\":\"tlscontextprotocolminversion\",\"scope\":\"AmbassadorTest\"},\"name\":\"tlscontextprotocolminversion-http\",\"namespace\":\"default\"},\"spec\":{\"ports\":[{\"name\":\"http\",\"port\":80,\"protocol\":\"TCP\",\"targetPort\":8095},{\"name\":\"https\",\"port\":443,\"protocol\":\"TCP\",\"targetPort\":8458}],\"selector\":{\"backend\":\"superpod-default\"}}}\n"
-                    },
-                    "creationTimestamp": "2020-07-08T12:43:27Z",
->>>>>>> e9a30b30
-                    "labels": {
-                        "kat-ambassador-id": "tlscontextprotocolminversion",
-                        "scope": "AmbassadorTest"
-                    },
-                    "name": "tlscontextprotocolminversion-http",
-                    "namespace": "default",
-<<<<<<< HEAD
-                    "resourceVersion": "21584",
-                    "selfLink": "/api/v1/namespaces/default/services/tlscontextprotocolminversion-http",
-                    "uid": "6737e016-bf9c-11ea-b9b6-0e01d46fe775"
-                },
-                "spec": {
-                    "clusterIP": "10.105.9.213",
-=======
-                    "resourceVersion": "26743",
-                    "selfLink": "/api/v1/namespaces/default/services/tlscontextprotocolminversion-http",
-                    "uid": "9eb53a23-c118-11ea-bf4a-0e268c70ad4f"
-                },
-                "spec": {
-                    "clusterIP": "10.97.233.126",
->>>>>>> e9a30b30
-                    "ports": [
-                        {
-                            "name": "http",
-                            "port": 80,
-                            "protocol": "TCP",
-<<<<<<< HEAD
-                            "targetPort": 8128
-=======
-                            "targetPort": 8095
->>>>>>> e9a30b30
-                        },
-                        {
-                            "name": "https",
-                            "port": 443,
-                            "protocol": "TCP",
-<<<<<<< HEAD
-                            "targetPort": 8491
-=======
-                            "targetPort": 8458
->>>>>>> e9a30b30
-                        }
-                    ],
-                    "selector": {
-                        "backend": "superpod-default"
-                    },
-                    "sessionAffinity": "None",
-                    "type": "ClusterIP"
-                },
-                "status": {
-                    "loadBalancer": {}
-                }
             }
         ]
     }
