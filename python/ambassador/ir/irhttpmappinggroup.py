from ambassador.utils import RichStatus
from typing import Any, ClassVar, Dict, List, Optional, Tuple, Union, TYPE_CHECKING
from typing import cast as typecast

from ..config import Config

from .irresource import IRResource
from .ircluster import IRCluster
from .irbasemappinggroup import IRBaseMappingGroup
from .irbasemapping import IRBaseMapping

if TYPE_CHECKING:
    from .ir import IR


########
## IRHTTPMappingGroup is a collection of Mappings. We'll use it to build Envoy routes later,
## so the group itself ends up with some of the group-wide attributes of its Mappings.

class IRHTTPMappingGroup (IRBaseMappingGroup):
    mappings: List[IRBaseMapping]
    host_redirect: Optional[IRBaseMapping]
    shadow: List[IRBaseMapping]
    group_id: str
    group_weight: List[Union[str, int]]
    rewrite: str
    add_request_headers: Dict[str, str]
    add_response_headers: Dict[str, str]
    labels: Dict[str, Any]

    CoreMappingKeys: ClassVar[Dict[str, bool]] = {
        'bypass_auth': True,
        'circuit_breakers': True,
        'cluster_timeout_ms': True,
        'connect_timeout_ms': True,
        'cluster_idle_timeout_ms': True,
        'group_id': True,
        'headers': True,
        # 'host_rewrite': True,
        # 'idle_timeout_ms': True,
        # 'labels' doesn't appear in the TransparentKeys list for IRMapping, but it's still
        # a CoreMappingKey -- if it appears, it can't have multiple values within an IRHTTPMappingGroup.
        'labels': True,
        'load_balancer': True,
<<<<<<< HEAD
        # 'metadata_labels' will get flattened by merging. The group gets all the labels that all its
        # Mappings have.
=======
        'keepalive': True,
>>>>>>> 9efcfb23
        'method': True,
        'prefix': True,
        'prefix_regex': True,
        # 'rewrite': True,
        # 'timeout_ms': True
    }

    DoNotFlattenKeys: ClassVar[Dict[str, bool]] = dict(CoreMappingKeys)
    DoNotFlattenKeys.update({
        'add_request_headers': True,    # do this manually.
        'add_response_headers': True,   # do this manually.
        'cluster': True,
        'host': True,
        'kind': True,
        'location': True,
        'name': True,
        'resolver': True,               # can't flatten the resolver...
        'rkey': True,
        'route_weight': True,
        'service': True,
        'weight': True,
    })

    @staticmethod
    def helper_mappings(res: IRResource, k: str) -> Tuple[str, List[dict]]:
        return k, list(reversed(sorted([ x.as_dict() for x in res.mappings ],
                                       key=lambda x: x['route_weight'])))

    @staticmethod
    def helper_shadows(res: IRResource, k: str) -> Tuple[str, List[dict]]:
        return k, list([ x.as_dict() for x in res[k] ])

    def __init__(self, ir: 'IR', aconf: Config,
                 location: str,
                 mapping: IRBaseMapping,
                 rkey: str="ir.mappinggroup",
                 kind: str="IRHTTPMappingGroup",
                 name: str="ir.mappinggroup",
                 **kwargs) -> None:
        # print("IRHTTPMappingGroup __init__ (%s %s %s)" % (kind, name, kwargs))
        del rkey    # silence unused-variable warning

        if 'host_redirect' in kwargs:
            raise Exception("IRHTTPMappingGroup cannot accept a host_redirect as a keyword argument")

        if 'path_redirect' in kwargs:
            raise Exception("IRHTTPMappingGroup cannot accept a path_redirect as a keyword argument")

        if ('shadow' in kwargs) or ('shadows' in kwargs):
            raise Exception("IRHTTPMappingGroup cannot accept shadow or shadows as a keyword argument")

        super().__init__(
            ir=ir, aconf=aconf, rkey=mapping.rkey, location=location, kind=kind, name=name,
            mappings=[], host_redirect=None, shadows=[], **kwargs
        )

        self.add_dict_helper('mappings', IRHTTPMappingGroup.helper_mappings)
        self.add_dict_helper('shadows', IRHTTPMappingGroup.helper_shadows)

        # Time to lift a bunch of core stuff from the first mapping up into the
        # group.

        if ('group_weight' not in self) and ('route_weight' in mapping):
            self.group_weight = mapping.route_weight

        for k in IRHTTPMappingGroup.CoreMappingKeys:
            if (k not in self) and (k in mapping):
                self[k] = mapping[k]

        self.add_mapping(aconf, mapping)

        # self.add_request_headers = {}
        # self.add_response_headers = {}
        # self.labels = {}

    def add_mapping(self, aconf: Config, mapping: IRBaseMapping) -> None:
        mismatches = []

        for k in IRHTTPMappingGroup.CoreMappingKeys:
            if (k in mapping) and ((k not in self) or
                                   (mapping[k] != self[k])):
                mismatches.append((k, mapping[k], self.get(k, '-unset-')))

        if mismatches:
            self.post_error("cannot accept new mapping %s with mismatched %s."
                            "Please verify field is set with the same value in all related mappings."
                            "Example: When canary is configured, related mappings should have same fields and values" % (
                                mapping.name,
                                ", ".join([ "%s: %s != %s" % (x, y, z) for x, y, z in mismatches ])
                            ))
            return

        # self.ir.logger.debug("%s: add mapping %s" % (self, mapping.as_json()))

        # Per the schema, host_redirect and shadow are Booleans. They won't be _saved_ as
        # Booleans, though: instead we just save the Mapping that they're a part of.
        host_redirect = mapping.get('host_redirect', False)
        shadow = mapping.get('shadow', False)

        # First things first: if both shadow and host_redirect are set in this Mapping,
        # we're going to let shadow win. Kill the host_redirect part.

        if shadow and host_redirect:
            errstr = "At most one of host_redirect and shadow may be set; ignoring host_redirect"
            aconf.post_error(RichStatus.fromError(errstr), resource=mapping)

            mapping.pop('host_redirect', None)
            mapping.pop('path_redirect', None)

        # OK. Is this a shadow Mapping?
        if shadow:
            # Yup. Make sure that we don't have multiple shadows.
            if self.shadows:
                errstr = "cannot accept %s as second shadow after %s" % \
                         (mapping.name, self.shadows[0].name)
                aconf.post_error(RichStatus.fromError(errstr), resource=self)
            else:
                # All good. Save it.
                self.shadows.append(mapping)
        elif host_redirect:
            # Not a shadow, but a host_redirect. Make sure we don't have multiples of
            # those either.

            if self.host_redirect:
                errstr = "cannot accept %s as second host_redirect after %s" % \
                         (mapping.name, typecast(IRBaseMapping, self.host_redirect).name)
                aconf.post_error(RichStatus.fromError(errstr), resource=self)
            else:
                # All good. Save it.
                self.host_redirect = mapping
        else:
            # Neither shadow nor host_redirect: save it.
            self.mappings.append(mapping)

            if mapping.route_weight > self.group_weight:
                self.group_weight = mapping.route_weight

        self.referenced_by(mapping)

        # self.ir.logger.debug("%s: group now %s" % (self, self.as_json()))

    @staticmethod
    def add_cluster_for_mapping(ir: 'IR', aconf: Config, mapping: IRBaseMapping,
                                marker: Optional[str] = None) -> IRCluster:
        # Find or create the cluster for this Mapping...

        cluster = IRCluster(ir=ir, aconf=aconf,
                            location=mapping.location,
                            service=mapping.service,
                            resolver=mapping.resolver,
                            ctx_name=mapping.get('tls', None),
                            host_rewrite=mapping.get('host_rewrite', False),
                            enable_ipv4=mapping.get('enable_ipv4', None),
                            enable_ipv6=mapping.get('enable_ipv6', None),
                            grpc=mapping.get('grpc', False),
                            load_balancer=mapping.get('load_balancer', None),
                            keepalive=mapping.get('keepalive', None),
                            connect_timeout_ms=mapping.get('connect_timeout_ms', 3000),
                            cluster_idle_timeout_ms=mapping.get('cluster_idle_timeout_ms', None),
                            circuit_breakers=mapping.get('circuit_breakers', None),
                            marker=marker)

        stored = ir.add_cluster(cluster)
        stored.referenced_by(mapping)

        # ...and return it. Done.
        return stored

    def finalize(self, ir: 'IR', aconf: Config) -> List[IRCluster]:
        """
        Finalize a MappingGroup based on the attributes of its Mappings. Core elements get lifted into
        the Group so we can more easily build Envoy routes; host-redirect and shadow get handled, etc.

        :param ir: the IR we're working from
        :param aconf: the Config we're working from
        :return: a list of the IRClusters this Group uses
        """

        add_request_headers: Dict[str, Any] = {}
        add_response_headers: Dict[str, Any] = {}
        metadata_labels: Dict[str, str] = {}

        for mapping in sorted(self.mappings, key=lambda m: m.route_weight):
            # if verbose:
            #     self.ir.logger.debug("%s mapping %s" % (self, mapping.as_json()))

            for k in mapping.keys():
                if k.startswith('_') or mapping.skip_key(k) or (k in IRHTTPMappingGroup.DoNotFlattenKeys):
                    # if verbose:
                    #     self.ir.logger.debug("%s: don't flatten %s" % (self, k))
                    continue

                # if verbose:
                #     self.ir.logger.debug("%s: flatten %s" % (self, k))

                self[k] = mapping[k]

            add_request_headers.update(mapping.get('add_request_headers', {}))
            add_response_headers.update(mapping.get('add_response_headers', {}))

            # Should we have higher weights win over lower if there are conflicts?
            # Should we disallow conflicts?
            metadata_labels.update(mapping.get('metadata_labels') or {})

        if add_request_headers:
            self.add_request_headers = add_request_headers
        if add_response_headers:
            self.add_response_headers = add_response_headers

        if metadata_labels:
            self.metadata_labels = metadata_labels

        if self.get('load_balancer', None) is None:
            self['load_balancer'] = ir.ambassador_module.load_balancer

        # if verbose:
        #     self.ir.logger.debug("%s after flattening %s" % (self, self.as_json()))

        total_weight = 0.0
        unspecified_mappings = 0

        # If no rewrite was given at all, default the rewrite to "/", so /, so e.g., if we map
        # /prefix1/ to the service service1, then http://ambassador.example.com/prefix1/foo/bar
        # would effectively be written to http://service1/foo/bar
        #
        # If they did give a rewrite, leave it alone so that the Envoy config can correctly
        # handle an empty rewrite as no rewriting at all.

        if 'rewrite' not in self:
            self.rewrite = "/"

        # OK. Save some typing with local variables for default labels and our labels...
        labels: Dict[str, Any] = self.get('labels', None)

        if self.get('keepalive', None) is None:
            keepalive_default = ir.ambassador_module.get('keepalive', None)
            if keepalive_default:
                self['keepalive'] = keepalive_default

        if not labels:
            # No labels. Use the default label domain to see if we have some valid defaults.
            defaults = ir.ambassador_module.get_default_labels()

            if defaults:
                domain = ir.ambassador_module.get_default_label_domain()

                self.labels = {
                    domain: [
                        {
                            'defaults': defaults
                        }
                    ]
                }
        else:
            # Walk all the domains in our labels, and prepend the defaults, if any.
            # ir.logger.info("%s: labels %s" % (self.as_json(), labels))

            for domain in labels.keys():
                defaults = ir.ambassador_module.get_default_labels(domain)
                ir.logger.debug("%s: defaults %s" % (domain, defaults))

                if defaults:
                    ir.logger.debug("%s: labels %s" % (domain, labels[domain]))

                    for label in labels[domain]:
                        ir.logger.debug("%s: label %s" % (domain, label))

                        lkeys = label.keys()
                        if len(lkeys) > 1:
                            err = RichStatus.fromError("label has multiple entries (%s) instead of just one" %
                                                       lkeys)
                            aconf.post_error(err, self)

                        lkey = list(lkeys)[0]

                        if lkey.startswith('v0_ratelimit_'):
                            # Don't prepend defaults, as this was imported from a V0 rate_limit.
                            continue

                        label[lkey] = defaults + label[lkey]

        if self.shadows:
            # Only one shadow is supported right now.
            shadow = self.shadows[0]

            # The shadow is an IRMapping. Save the cluster for it.
            shadow.cluster = self.add_cluster_for_mapping(ir, aconf, shadow, marker='shadow')

        # We don't need a cluster for host_redirect: it's just a name to redirect to.

        redir = self.get('host_redirect', None)

        if not redir:
            for mapping in self.mappings:
                mapping.cluster = self.add_cluster_for_mapping(ir, aconf, mapping)

            self.logger.debug(f"Normalizing weights in mappings now...")
            if not self.normalize_weights_in_mappings():
                self.post_error(f"Could not normalize mapping weights, ignoring...")
                return []

            return list([ mapping.cluster for mapping in self.mappings ])
        else:
            # Flatten the case_sensitive field for host_redirect if it exists
            if 'case_sensitive' in redir:
                self['case_sensitive'] = redir['case_sensitive']

            return []<|MERGE_RESOLUTION|>--- conflicted
+++ resolved
@@ -38,16 +38,13 @@
         'headers': True,
         # 'host_rewrite': True,
         # 'idle_timeout_ms': True,
+        'keepalive': True,
         # 'labels' doesn't appear in the TransparentKeys list for IRMapping, but it's still
         # a CoreMappingKey -- if it appears, it can't have multiple values within an IRHTTPMappingGroup.
         'labels': True,
         'load_balancer': True,
-<<<<<<< HEAD
         # 'metadata_labels' will get flattened by merging. The group gets all the labels that all its
         # Mappings have.
-=======
-        'keepalive': True,
->>>>>>> 9efcfb23
         'method': True,
         'prefix': True,
         'prefix_regex': True,
