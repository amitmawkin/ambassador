---
apiVersion: v1
kind: Service
metadata:
  labels:
    service: ambassador-admin
  name: ambassador-admin
spec:
  type: NodePort
  ports:
  - name: ambassador-admin
    port: 8877
    targetPort: 8877
  selector:
    service: ambassador
---
apiVersion: rbac.authorization.k8s.io/v1beta1
kind: ClusterRole
metadata:
  name: ambassador
rules:
- apiGroups: [""]
  resources: [ "endpoints", "namespaces", "secrets", "services" ]
  verbs: ["get", "list", "watch"]
- apiGroups: [ "getambassador.io" ]
  resources: [ "*" ]
  verbs: ["get", "list", "watch"]
- apiGroups: [ "apiextensions.k8s.io" ]
  resources: [ "customresourcedefinitions" ]
  verbs: ["get", "list", "watch"]
- apiGroups: [ "networking.internal.knative.dev" ]
  resources: [ "clusteringresses", "ingresses" ]
  verbs: ["get", "list", "watch"]
- apiGroups: [ "networking.internal.knative.dev" ]
  resources: [ "ingresses/status", "clusteringresses/status" ]
  verbs: ["update"]
- apiGroups: [ "extensions" ]
  resources: [ "ingresses" ]
  verbs: ["get", "list", "watch"]
- apiGroups: [ "extensions" ]
  resources: [ "ingresses/status" ]
  verbs: ["update"]
---
apiVersion: v1
kind: ServiceAccount
metadata:
  name: ambassador
---
apiVersion: rbac.authorization.k8s.io/v1beta1
kind: ClusterRoleBinding
metadata:
  name: ambassador
roleRef:
  apiGroup: rbac.authorization.k8s.io
  kind: ClusterRole
  name: ambassador
subjects:
- kind: ServiceAccount
  name: ambassador
  namespace: default
---
<<<<<<< HEAD
apiVersion: apiextensions.k8s.io/v1beta1
kind: CustomResourceDefinition
metadata:
  name: authservices.getambassador.io
spec:
  group: getambassador.io
  version: v1
  versions:
  - name: v1
    served: true
    storage: true
  scope: Namespaced
  names:
    plural: authservices
    singular: authservice
    kind: AuthService
    categories:
    - ambassador-crds
---
apiVersion: apiextensions.k8s.io/v1beta1
kind: CustomResourceDefinition
metadata:
  name: consulresolvers.getambassador.io
spec:
  group: getambassador.io
  version: v1
  versions:
  - name: v1
    served: true
    storage: true
  scope: Namespaced
  names:
    plural: consulresolvers
    singular: consulresolver
    kind: ConsulResolver
---
apiVersion: apiextensions.k8s.io/v1beta1
kind: CustomResourceDefinition
metadata:
  name: kubernetesendpointresolvers.getambassador.io
spec:
  group: getambassador.io
  version: v1
  versions:
  - name: v1
    served: true
    storage: true
  scope: Namespaced
  names:
    plural: kubernetesendpointresolvers
    singular: kubernetesendpointresolver
    kind: KubernetesEndpointResolver
---
apiVersion: apiextensions.k8s.io/v1beta1
kind: CustomResourceDefinition
metadata:
  name: kubernetesserviceresolvers.getambassador.io
spec:
  group: getambassador.io
  version: v1
  versions:
  - name: v1
    served: true
    storage: true
  scope: Namespaced
  names:
    plural: kubernetesserviceresolvers
    singular: kubernetesserviceresolver
    kind: KubernetesServiceResolver
---
apiVersion: apiextensions.k8s.io/v1beta1
kind: CustomResourceDefinition
metadata:
  name: mappings.getambassador.io
spec:
  group: getambassador.io
  version: v1
  versions:
  - name: v1
    served: true
    storage: true
  scope: Namespaced
  names:
    plural: mappings
    singular: mapping
    kind: Mapping
    categories:
    - ambassador-crds
---
apiVersion: apiextensions.k8s.io/v1beta1
kind: CustomResourceDefinition
metadata:
  name: modules.getambassador.io
spec:
  group: getambassador.io
  version: v1
  versions:
  - name: v1
    served: true
    storage: true
  scope: Namespaced
  names:
    plural: modules
    singular: module
    kind: Module
    categories:
    - ambassador-crds
---
apiVersion: apiextensions.k8s.io/v1beta1
kind: CustomResourceDefinition
metadata:
  name: ratelimitservices.getambassador.io
spec:
  group: getambassador.io
  version: v1
  versions:
  - name: v1
    served: true
    storage: true
  scope: Namespaced
  names:
    plural: ratelimitservices
    singular: ratelimitservice
    kind: RateLimitService
    categories:
    - ambassador-crds
---
apiVersion: apiextensions.k8s.io/v1beta1
kind: CustomResourceDefinition
metadata:
  name: tcpmappings.getambassador.io
spec:
  group: getambassador.io
  version: v1
  versions:
  - name: v1
    served: true
    storage: true
  scope: Namespaced
  names:
    plural: tcpmappings
    singular: tcpmapping
    kind: TCPMapping
    categories:
    - ambassador-crds
---
apiVersion: apiextensions.k8s.io/v1beta1
kind: CustomResourceDefinition
metadata:
  name: tlscontexts.getambassador.io
spec:
  group: getambassador.io
  version: v1
  versions:
  - name: v1
    served: true
    storage: true
  scope: Namespaced
  names:
    plural: tlscontexts
    singular: tlscontext
    kind: TLSContext
    categories:
    - ambassador-crds
---
apiVersion: apiextensions.k8s.io/v1beta1
kind: CustomResourceDefinition
metadata:
  name: tracingservices.getambassador.io
spec:
  group: getambassador.io
  version: v1
  versions:
  - name: v1
    served: true
    storage: true
  scope: Namespaced
  names:
    plural: tracingservices
    singular: tracingservice
    kind: TracingService
    categories:
    - ambassador-crds
---
apiVersion: apiextensions.k8s.io/v1beta1
kind: CustomResourceDefinition
metadata:
  name: logservices.getambassador.io
spec:
  group: getambassador.io
  version: v1
  versions:
  - name: v1
    served: true
    storage: true
  scope: Namespaced
  names:
    plural: logservices
    singular: logservice
    kind: LogService
    categories:
    - ambassador-crds
---
=======
>>>>>>> eb244802
apiVersion: apps/v1
kind: Deployment
metadata:
  name: ambassador
spec:
  replicas: 3
  selector:
    matchLabels:
      service: ambassador
  template:
    metadata:
      annotations:
        consul.hashicorp.com/connect-inject: 'false'
        sidecar.istio.io/inject: 'false'
      labels:
        service: ambassador
    spec:
      affinity:
        podAntiAffinity:
          preferredDuringSchedulingIgnoredDuringExecution:
          - podAffinityTerm:
              labelSelector:
                matchLabels:
                  service: ambassador
              topologyKey: kubernetes.io/hostname
            weight: 100
      containers:
      - env:
        - name: AMBASSADOR_NAMESPACE
          valueFrom:
            fieldRef:
              fieldPath: metadata.namespace
        image: quay.io/datawire/ambassador:$version$
        livenessProbe:
          httpGet:
            path: /ambassador/v0/check_alive
            port: 8877
          initialDelaySeconds: 30
          periodSeconds: 3
        name: ambassador
        ports:
        - containerPort: 8080
          name: http
        - containerPort: 8443
          name: https
        - containerPort: 8877
          name: admin
        readinessProbe:
          httpGet:
            path: /ambassador/v0/check_ready
            port: 8877
          initialDelaySeconds: 30
          periodSeconds: 3
        resources:
          limits:
            cpu: 1
            memory: 400Mi
          requests:
            cpu: 200m
            memory: 100Mi
        volumeMounts:
        - mountPath: /tmp/ambassador-pod-info
          name: ambassador-pod-info
      restartPolicy: Always
      securityContext:
        runAsUser: 8888
      serviceAccountName: ambassador
      volumes:
      - downwardAPI:
          items:
          - fieldRef:
              fieldPath: metadata.labels
            path: labels
        name: ambassador-pod-info<|MERGE_RESOLUTION|>--- conflicted
+++ resolved
@@ -59,212 +59,6 @@
   name: ambassador
   namespace: default
 ---
-<<<<<<< HEAD
-apiVersion: apiextensions.k8s.io/v1beta1
-kind: CustomResourceDefinition
-metadata:
-  name: authservices.getambassador.io
-spec:
-  group: getambassador.io
-  version: v1
-  versions:
-  - name: v1
-    served: true
-    storage: true
-  scope: Namespaced
-  names:
-    plural: authservices
-    singular: authservice
-    kind: AuthService
-    categories:
-    - ambassador-crds
----
-apiVersion: apiextensions.k8s.io/v1beta1
-kind: CustomResourceDefinition
-metadata:
-  name: consulresolvers.getambassador.io
-spec:
-  group: getambassador.io
-  version: v1
-  versions:
-  - name: v1
-    served: true
-    storage: true
-  scope: Namespaced
-  names:
-    plural: consulresolvers
-    singular: consulresolver
-    kind: ConsulResolver
----
-apiVersion: apiextensions.k8s.io/v1beta1
-kind: CustomResourceDefinition
-metadata:
-  name: kubernetesendpointresolvers.getambassador.io
-spec:
-  group: getambassador.io
-  version: v1
-  versions:
-  - name: v1
-    served: true
-    storage: true
-  scope: Namespaced
-  names:
-    plural: kubernetesendpointresolvers
-    singular: kubernetesendpointresolver
-    kind: KubernetesEndpointResolver
----
-apiVersion: apiextensions.k8s.io/v1beta1
-kind: CustomResourceDefinition
-metadata:
-  name: kubernetesserviceresolvers.getambassador.io
-spec:
-  group: getambassador.io
-  version: v1
-  versions:
-  - name: v1
-    served: true
-    storage: true
-  scope: Namespaced
-  names:
-    plural: kubernetesserviceresolvers
-    singular: kubernetesserviceresolver
-    kind: KubernetesServiceResolver
----
-apiVersion: apiextensions.k8s.io/v1beta1
-kind: CustomResourceDefinition
-metadata:
-  name: mappings.getambassador.io
-spec:
-  group: getambassador.io
-  version: v1
-  versions:
-  - name: v1
-    served: true
-    storage: true
-  scope: Namespaced
-  names:
-    plural: mappings
-    singular: mapping
-    kind: Mapping
-    categories:
-    - ambassador-crds
----
-apiVersion: apiextensions.k8s.io/v1beta1
-kind: CustomResourceDefinition
-metadata:
-  name: modules.getambassador.io
-spec:
-  group: getambassador.io
-  version: v1
-  versions:
-  - name: v1
-    served: true
-    storage: true
-  scope: Namespaced
-  names:
-    plural: modules
-    singular: module
-    kind: Module
-    categories:
-    - ambassador-crds
----
-apiVersion: apiextensions.k8s.io/v1beta1
-kind: CustomResourceDefinition
-metadata:
-  name: ratelimitservices.getambassador.io
-spec:
-  group: getambassador.io
-  version: v1
-  versions:
-  - name: v1
-    served: true
-    storage: true
-  scope: Namespaced
-  names:
-    plural: ratelimitservices
-    singular: ratelimitservice
-    kind: RateLimitService
-    categories:
-    - ambassador-crds
----
-apiVersion: apiextensions.k8s.io/v1beta1
-kind: CustomResourceDefinition
-metadata:
-  name: tcpmappings.getambassador.io
-spec:
-  group: getambassador.io
-  version: v1
-  versions:
-  - name: v1
-    served: true
-    storage: true
-  scope: Namespaced
-  names:
-    plural: tcpmappings
-    singular: tcpmapping
-    kind: TCPMapping
-    categories:
-    - ambassador-crds
----
-apiVersion: apiextensions.k8s.io/v1beta1
-kind: CustomResourceDefinition
-metadata:
-  name: tlscontexts.getambassador.io
-spec:
-  group: getambassador.io
-  version: v1
-  versions:
-  - name: v1
-    served: true
-    storage: true
-  scope: Namespaced
-  names:
-    plural: tlscontexts
-    singular: tlscontext
-    kind: TLSContext
-    categories:
-    - ambassador-crds
----
-apiVersion: apiextensions.k8s.io/v1beta1
-kind: CustomResourceDefinition
-metadata:
-  name: tracingservices.getambassador.io
-spec:
-  group: getambassador.io
-  version: v1
-  versions:
-  - name: v1
-    served: true
-    storage: true
-  scope: Namespaced
-  names:
-    plural: tracingservices
-    singular: tracingservice
-    kind: TracingService
-    categories:
-    - ambassador-crds
----
-apiVersion: apiextensions.k8s.io/v1beta1
-kind: CustomResourceDefinition
-metadata:
-  name: logservices.getambassador.io
-spec:
-  group: getambassador.io
-  version: v1
-  versions:
-  - name: v1
-    served: true
-    storage: true
-  scope: Namespaced
-  names:
-    plural: logservices
-    singular: logservice
-    kind: LogService
-    categories:
-    - ambassador-crds
----
-=======
->>>>>>> eb244802
 apiVersion: apps/v1
 kind: Deployment
 metadata:
