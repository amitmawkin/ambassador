--- conflicted
+++ resolved
@@ -285,37 +285,7 @@
   versions:
   - name: v1
     served: true
-<<<<<<< HEAD
-    storage: true
-  scope: Namespaced
-  names:
-    plural: tracingservices
-    singular: tracingservice
-    kind: TracingService
-    categories:
-    - ambassador-crds
----
-apiVersion: apiextensions.k8s.io/v1beta1
-kind: CustomResourceDefinition
-metadata:
-  name: logservices.getambassador.io
-spec:
-  group: getambassador.io
-  version: v1
-  versions:
-  - name: v1
-    served: true
-    storage: true
-  scope: Namespaced
-  names:
-    plural: logservices
-    singular: logservice
-    kind: LogService
-    categories:
-    - ambassador-crds
-=======
-    storage: false
-  - name: v2
-    served: true
-    storage: true
->>>>>>> eb244802
+    storage: false
+  - name: v2
+    served: true
+    storage: true