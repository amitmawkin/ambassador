---
apiVersion: getambassador.io/v1
kind: Mapping
metadata:
  name: tour-ui
spec:
  prefix: /
  service: tour:5000
---
apiVersion: getambassador.io/v1
kind: Mapping
metadata:
  name: tour-backend
spec:
  prefix: /backend/
  service: tour:8080
  labels:
    ambassador:
      - request_label:
        - backend
---
apiVersion: v1
kind: Service
metadata:
  name: tour
<<<<<<< HEAD
=======
  annotations:
    getambassador.io/config: |
      ---
      apiVersion: getambassador.io/v2
      kind: Mapping
      name: tour-ui_mapping
      prefix: /
      service: tour:5000
      ---
      apiVersion: getambassador.io/v2
      kind: Mapping
      name: tour-backend_mapping
      prefix: /backend/
      service: tour:8080
      labels:
        ambassador:
          - request_label:
            - backend
>>>>>>> 3fcf7464
spec:
  ports:
  - name: ui
    port: 5000
    targetPort: 5000
  - name: backend
    port: 8080
    targetPort: 8080
  selector:
    app: tour
---
apiVersion: apps/v1
kind: Deployment
metadata:
  name: tour
spec:
  replicas: 1
  selector:
    matchLabels:
      app: tour
  strategy:
    type: RollingUpdate
  template:
    metadata:
      labels:
        app: tour
    spec:
      containers:
      - name: tour-ui
        image: quay.io/datawire/tour:ui-$tourVersion$
        ports:
        - name: http
          containerPort: 5000
      - name: backend
        image: quay.io/datawire/tour:backend-$tourVersion$
        ports:
        - name: http
          containerPort: 8080
        resources:
          limits:
            cpu: "0.1"
            memory: 100Mi<|MERGE_RESOLUTION|>--- conflicted
+++ resolved
@@ -1,5 +1,5 @@
 ---
-apiVersion: getambassador.io/v1
+apiVersion: getambassador.io/v2
 kind: Mapping
 metadata:
   name: tour-ui
@@ -7,7 +7,7 @@
   prefix: /
   service: tour:5000
 ---
-apiVersion: getambassador.io/v1
+apiVersion: getambassador.io/v2
 kind: Mapping
 metadata:
   name: tour-backend
@@ -23,27 +23,6 @@
 kind: Service
 metadata:
   name: tour
-<<<<<<< HEAD
-=======
-  annotations:
-    getambassador.io/config: |
-      ---
-      apiVersion: getambassador.io/v2
-      kind: Mapping
-      name: tour-ui_mapping
-      prefix: /
-      service: tour:5000
-      ---
-      apiVersion: getambassador.io/v2
-      kind: Mapping
-      name: tour-backend_mapping
-      prefix: /backend/
-      service: tour:8080
-      labels:
-        ambassador:
-          - request_label:
-            - backend
->>>>>>> 3fcf7464
 spec:
   ports:
   - name: ui
