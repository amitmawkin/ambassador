#!/usr/bin/env bash

# Copyright 2018-2019 Datawire. All rights reserved.
#
# Licensed under the Apache License, Version 2.0 (the "License");
# you may not use this file except in compliance with the License.
# You may obtain a copy of the License at
#
#     http://www.apache.org/licenses/LICENSE-2.0
#
# Unless required by applicable law or agreed to in writing, software
# distributed under the License is distributed on an "AS IS" BASIS,
# WITHOUT WARRANTIES OR CONDITIONS OF ANY KIND, either express or implied.
# See the License for the specific language governing permissions and
# limitations under the License

set -o errexit

if [ -z "$NETLIFY_SITE" ]; then
    NETLIFY_SITE=28e95687-926a-4528-9a93-b579892f9586
fi

if [ -z "$NETLIFY_AUTH_TOKEN" ]; then
    NETLIFY_AUTH_TOKEN=$(keybase fs read /keybase/team/datawireio/secrets/netlify.d6e-automaton.personal-access-token)
fi

RED=$'\033[1;31m'
GRN=$'\033[1;32m'
BLD=$'\033[1m'
END=$'\033[0m'

PROD=""

if [ "$1" == "--prod" ]; then
    echo "PROD MODE"
    PROD="--prod"
    shift
fi

source_dir=$(pwd)

if [ \( $(basename $source_dir) != "ambassador" \) -a \( -d "$source_dir/ambassador/docs" \) ]; then
    source_dir="$source_dir/ambassador"
fi

if [ -z "$WEBSITE_BRANCH" ]; then
    WEBSITE_BRANCH="master"
fi

if [ -z "$WEBSITE_DIR" ]; then
    WEBSITE_DIR="/tmp/getambassador.io-$WEBSITE_BRANCH"
fi

if [ ! -d "$WEBSITE_DIR" ]; then 
	echo "$WEBSITE_DIR doesn't exist: did you run doc-setup?" >&2
	exit 1
fi

set -o nounset
# set -o xtrace

cd "$WEBSITE_DIR"

printf "${GRN}${BLD}==== Starting build${END}\n"

npm run build

# From ./ambassador/.ci/website-preview-publish

if ! [[ -d ${WEBSITE_DIR}/public ]]; then
	echo '[website-preview-publish] skipping: website preview was not built'
	exit 0
fi

npm install netlify-cli

printf "${GRN}${BLD}==== Deploying to Netlify${END}\n"

netlify deploy \
	--dir="${WEBSITE_DIR}/public" \
	--message="ambassador.git preview $WEBSITE_BRANCH from $USER" \
	--site="${NETLIFY_SITE}" \
	--auth="${NETLIFY_AUTH_TOKEN}" \
	--json \
    $PROD \
	> /tmp/netlify-deploy.json

# cat /tmp/netlify-deploy.json
<<<<<<< HEAD

# Yep. This is ugly.
DEPLOY_URL=$(python3 -c "import json; import sys; x=json.load(sys.stdin); print(x['deploy_url'])" < /tmp/netlify-deploy.json)
printf "${GRN}${BLD}==== Deployed to ${END}${DEPLOY_URL}\n"

# If you look in publish-website-preview, you'll see it post status to GitHub. Skip that
# since we're not running inside Travis.

printf "${GRN}${BLD}==== Installing BLC${END}\n"

# Install the broken link checker...

${source_dir}/.ci/install-blc
=======

# Yep. This is ugly.
DEPLOY_URL=$(python3 -c "import json; import sys; x=json.load(sys.stdin); print(x['deploy_url'])" < /tmp/netlify-deploy.json)
printf "${GRN}${BLD}==== Deployed to ${END}${DEPLOY_URL}\n"
>>>>>>> 5a0c2d34

# If you look in website-preview-publish, you'll see it post status to GitHub. Skip that
# since we're not running inside Travis.

<<<<<<< HEAD
# set -o verbose

printf "${GRN}${BLD}==== Running BLC${END}\n"

pushd "/tmp/getambassador.io-$WEBSITE_BRANCH/public"
python3 -m http.server 2>/dev/null &
trap "kill $! 2>/dev/null" EXIT
popd
=======
printf "${GRN}${BLD}==== Installing BLC${END}\n"

# Install and run the broken link checker...
>>>>>>> 5a0c2d34

printf "${GRN}${BLD}==== Running BLC${END}\n"

<<<<<<< HEAD
# set +o verbose
num_complaints=$(grep ^Page /tmp/blc.txt | sort -u | wc -l)
if [[ $num_complaints -eq 0 ]]; then
	printf "%s======================= 0 broken-link-checker complaints for %s =======================%s\n" "$GRN$BLD" "$WEBSITE_BRANCH" "$END"
else
	printf "%s======================= %d broken-link-checker complaints for %s ======================%s\n" "$RED$BLD" $num_complaints "$WEBSITE_BRANCH" "$END"
	grep ^Page /tmp/blc.txt | sort -u
	printf "%s====================== end broken-link-checker complaints for %s ======================%s\n" "$RED$BLD" "$WEBSITE_BRANCH" "$END"
	exit $num_complaints
fi

printf "${GRN}${BLD}==== Deployed to ${END}${DEPLOY_URL}\n"

# Don't post to GitHub.
=======
export WEBSITE_DIR
export GH_TOKEN='' # Don't post to GitHub; set an exit code instead
${source_dir}/.ci/website-preview-blc

printf "${GRN}${BLD}==== Deployed to ${END}${DEPLOY_URL}\n"
>>>>>>> 5a0c2d34
<|MERGE_RESOLUTION|>--- conflicted
+++ resolved
@@ -86,66 +86,22 @@
 	> /tmp/netlify-deploy.json
 
 # cat /tmp/netlify-deploy.json
-<<<<<<< HEAD
 
 # Yep. This is ugly.
 DEPLOY_URL=$(python3 -c "import json; import sys; x=json.load(sys.stdin); print(x['deploy_url'])" < /tmp/netlify-deploy.json)
 printf "${GRN}${BLD}==== Deployed to ${END}${DEPLOY_URL}\n"
 
-# If you look in publish-website-preview, you'll see it post status to GitHub. Skip that
+# If you look in website-preview-publish, you'll see it post status to GitHub. Skip that
 # since we're not running inside Travis.
 
 printf "${GRN}${BLD}==== Installing BLC${END}\n"
 
-# Install the broken link checker...
-
-${source_dir}/.ci/install-blc
-=======
-
-# Yep. This is ugly.
-DEPLOY_URL=$(python3 -c "import json; import sys; x=json.load(sys.stdin); print(x['deploy_url'])" < /tmp/netlify-deploy.json)
-printf "${GRN}${BLD}==== Deployed to ${END}${DEPLOY_URL}\n"
->>>>>>> 5a0c2d34
-
-# If you look in website-preview-publish, you'll see it post status to GitHub. Skip that
-# since we're not running inside Travis.
-
-<<<<<<< HEAD
-# set -o verbose
+# Install and run the broken link checker...
 
 printf "${GRN}${BLD}==== Running BLC${END}\n"
 
-pushd "/tmp/getambassador.io-$WEBSITE_BRANCH/public"
-python3 -m http.server 2>/dev/null &
-trap "kill $! 2>/dev/null" EXIT
-popd
-=======
-printf "${GRN}${BLD}==== Installing BLC${END}\n"
-
-# Install and run the broken link checker...
->>>>>>> 5a0c2d34
-
-printf "${GRN}${BLD}==== Running BLC${END}\n"
-
-<<<<<<< HEAD
-# set +o verbose
-num_complaints=$(grep ^Page /tmp/blc.txt | sort -u | wc -l)
-if [[ $num_complaints -eq 0 ]]; then
-	printf "%s======================= 0 broken-link-checker complaints for %s =======================%s\n" "$GRN$BLD" "$WEBSITE_BRANCH" "$END"
-else
-	printf "%s======================= %d broken-link-checker complaints for %s ======================%s\n" "$RED$BLD" $num_complaints "$WEBSITE_BRANCH" "$END"
-	grep ^Page /tmp/blc.txt | sort -u
-	printf "%s====================== end broken-link-checker complaints for %s ======================%s\n" "$RED$BLD" "$WEBSITE_BRANCH" "$END"
-	exit $num_complaints
-fi
-
-printf "${GRN}${BLD}==== Deployed to ${END}${DEPLOY_URL}\n"
-
-# Don't post to GitHub.
-=======
 export WEBSITE_DIR
 export GH_TOKEN='' # Don't post to GitHub; set an exit code instead
 ${source_dir}/.ci/website-preview-blc
 
-printf "${GRN}${BLD}==== Deployed to ${END}${DEPLOY_URL}\n"
->>>>>>> 5a0c2d34
+printf "${GRN}${BLD}==== Deployed to ${END}${DEPLOY_URL}\n"