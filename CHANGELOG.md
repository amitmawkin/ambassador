# Changelog

## BREAKING NEWS

### AMBASSADOR EDGE STACK 1.0.0

Ambassador Edge Stack 1.0.0 is a comprehensive, self-service solution for exposing,
securing, and managing the boundary between end users and your Kubernetes services.
The core of Ambassador Edge Stack is the open-source Ambassador API Gateway, built on
the Envoy proxy.

Ambassador Edge Stack provides all the capabilities of the Ambassador API Gateway,
as well as additional capabilities including:

- The Edge Policy Console, a graphical UI to visualize and manage all of your edge policies;
- Security features such as automatic TLS setup via ACME integration, OAuth/OpenID Connect
  integration, rate limiting, and fine-grained access control; and
- Developer onboarding assistance, including an API catalog, Swagger/OpenAPI documentation
  support, and a fully customizable developer portal.

Note: Ambassador Edge Stack replaces Ambassador Pro and can be installed over existing
instances of Ambassador Pro and Ambassador API Gateway. The Ambassador Edge Stack is free
for all users, and includes all the functionality of the Ambassador API Gateway in addition
to the additional capabilities mentioned above. Due to popular demand, we’re offering a free
tier of our core features as part of the Ambassador Edge Stack, designed for startups.

### UPCOMING CHANGES

#### Ingress resources and Namespaces

*In Ambassador 1.7*, TLS secrets in `Ingress` resources will not be able to use `.namespace`
suffixes to cross namespaces.

#### gRPC names

*In a future version*, Ambassador will change the version of the gRPC service name used to
communicate with `AuthService`s and `RateLimitService`s:

| Resource           | Current service name                       | Upcoming service name                         |
| :----------------- | :----------------------------------------- | :-------------------------------------------- |
| `AuthService`      | `envoy.service.auth.v2alpha.Authorization` | `envoy.service.auth.v2.Authorization`         |
| `RateLimitService` | `pb.lyft.ratelimit.RateLimitService`       | `envoy.service.ratelimit.v2.RateLimitService` |

- In some future version of Ambassador, there will be settings to control which name is
  used; with the default being the current name; it will be opt-in to the new names.
- In some future version of Ambassador after that, *no sooner than Ambassador 1.8.0*, the
  default values of those settings will change; making them opt-out from the new names.
- In some future version of Ambassador after that, *no sooner than Ambassador 1.9.0*, the
  settings will go away, and Ambassador will always use the new names.

Note that Ambassador Edge Stack `External` Filters already unconditionally use the newer
`envoy.service.auth.v2.Authorization` name.

## RELEASE NOTES

## Next Release

### Ambassador API Gateway + Ambassador Edge Stack

<<<<<<< HEAD
- Feature: The Ambassador control-plane now publishes Prometheus metrics alongside the existing Envoy data-plane metrics under the `/metrics` endpoint on port 8877.
=======
- Feature: Upgrade from Envoy 1.14.4 to 1.15.0.
- Bugfix: Correctly handle a `Host` object with incompatible manually-specified `TLSContext`
>>>>>>> f1c6c9ea

## [1.6.2] July 30, 2020
[1.6.2]: https://github.com/datawire/ambassador/compare/v1.6.1...v1.6.2

### Ambassador API Gateway + Ambassador Edge Stack

- Bugfix: The (new in 1.6.0) `Host.spec.tls` and `Host.spec.tlsContext` fields now work when `AMBASSADOR_FAST_VALIDATION=fast` is not set.
- Bugfix: Setting `use_websocket: true` on a `Mapping` now only affects routes generated from that `Mapping`, instead of affecting all routes on that port.
- Feature: It is now possible to "upgrade" to non-HTTP protocols other than WebSocket; the new `allow_upgrade` is a generalization of `use_websocket`.

### Ambassador Edge Stack only

- Bugfix: The `Host.spec.requestPolicy.insecure.additionalPort` field works again.
- Bugfix: The `Host.spec.ambassadorId` is once again handled in addition to `.ambassador_id`; allowing hosts written by older versions AES prior to 1.6.0 to continue working.
- Bugfix: Fix a redirect loop that could occur when using using multiple `protectedOrigins` in a `Host`.

## [1.6.1] July 23, 2020
[1.6.1]: https://github.com/datawire/ambassador/compare/v1.6.0...v1.6.1

### Ambassador API Gateway + Ambassador Edge Stack

- Bugfix: Mapping with `https` scheme for service are correctly parsed.
- Bugfix: Mapping with both a scheme and a hostname of `localhost` is now handled correctly.
- Bugfix: ConsulResolver now works again for Mappings outside of Ambassador's namespace.

## [1.6.0] July 21, 2020
[1.6.0]: https://github.com/datawire/ambassador/compare/v1.5.5...v1.6.0

### Ambassador API Gateway + Ambassador Edge Stack

- Incorporate the Envoy 1.14.4 security update.
- API CHANGE: Turning off the Diagnostics UI via the Ambassador Module now disables access to the UI from both inside and outside the Ambassador Pod.
- API CHANGE: Default changes updating `Mapping` status from default-on to default-off; see below.
- Feature: Add support for circuit breakers in TCP mapping (thanks, [Pierre Fersing](https://github.com/PierreF)!)
- Feature: Ambassador CRDs now include schema. This enables validation by `kubectl apply`.
- Feature: Advanced TLS configuration can be specified in `Host` resource via `tlsContext` and `tls` fields.
- Feature: Implement sampling percentage in tracing service.
- Performance improvement: Diagnostics are generated on demand rather than on every reconfig.
- Performance improvement: Experimental fast validation of the contents of Ambassador resources has been added. The `AMBASSADOR_FAST_VALIDATION` env var must be set to enable this.
- Internal: Configuration endpoints used internally by Ambassador are no longer accessible from outside the Ambassador Pod.
- Bugfix: `envoy_log_format` can now be set with `envoy_log_type: json`.
- Docs: Fixed OAuth2 documentation spelling errors (thanks, [Travis Byrum](https://github.com/travisbyrum)!)

As previously announced, the default value of `AMBASSADOR_UPDATE_MAPPING_STATUS`
has now changed from `true` to `false`; Ambassador will no longer attempt to
update the `Status` of a `Mapping` unless you explicitly set
`AMBASSADOR_UPDATE_MAPPING_STATUS=true` in the environment.  If you do not have
tooling that relies on `Mapping` status updates, we do not recommend setting
`AMBASSADOR_UPDATE_MAPPING_STATUS`.

*In Ambassador 1.7*, TLS secrets in `Ingress` resources will not be able to use
`.namespace` suffixes to cross namespaces.

### Ambassador Edge Stack only

- Feature: The Edge Policy Console's Debugging page now has a "Log Out" button to terminate all EPC sessions.
- Feature: `X-Content-Type-Options: nosniff` to response headers are now set for the Edge Policy Console, to prevent MIME confusion attacks.
- Feature: The `OAuth2` Filter now has a `allowMalformedAccessToken` setting to enable use with IDPs that generate access tokens that are not compliant with RFC 6750.
- Bugfix: All JWT Filter errors are now formatted per the specified `errorResponse`.
- Feature: Options for making Redis connection pooling configurable.
- Bugfix: User is now directed to the correct URL after clicking in Microsoft Office.
- Feature: The Console's Dashboard page has speedometer gauges to visualize Rate Limited and Authenticated traffic.

## [1.5.5] June 30, 2020
[1.5.5]: https://github.com/datawire/ambassador/compare/v1.5.4...v1.5.5

### Ambassador API Gateway + Ambassador Edge Stack

- Incorporate the Envoy 1.14.3 security update.

## [1.5.4] June 23, 2020
[1.5.4]: https://github.com/datawire/ambassador/compare/v1.5.3...v1.5.4

### Ambassador API Gateway + Ambassador Edge Stack

- Bugfix: Allow disabling `Mapping`-status updates (RECOMMENDED: see below)
- Bugfix: Logging has been made _much_ quieter; the default Envoy log level has been turned down from "warning" to "error"
- Ambassador now logs timing information about reconfigures

We recommend that users set `AMBASSADOR_UPDATE_MAPPING_STATUS=false`
in the environment to tell Ambassador not to update `Mapping` statuses
unless you have some script that relies on `Mapping` status updates.
The default value of `AMBASSADOR_UPDATE_MAPPING_STATUS` will change to
`false` in Ambassador 1.6.

## [1.5.3] June 16, 2020
[1.5.3]: https://github.com/datawire/ambassador/compare/v1.5.2...v1.5.3

### Ambassador API Gateway + Ambassador Edge Stack

- Bugfix: Restore Envoy listener drain time to its pre-Ambassador 1.3.0 default of 10 minutes.

### Ambassador Edge Stack only

- Bugfix: Allow deletion of ProjectControllers.
- Bugfix: Fix regression introduced in 1.4.2 where the `OAuth2` AuthorizationCode filter no longer works when behind another gateway that rewrites the request hostname.  The behavior here is now controllable via the `internalOrigin` sub-field.

### Ambassador API Gateway + Ambassador Edge Stack

- Bugfix: Read Knative ingress generation from the correct place in the Kubernetes object

## [1.5.2] June 10, 2020
[1.5.2]: https://github.com/datawire/ambassador/compare/v1.5.1...v1.5.2

### Ambassador API Gateway + Ambassador Edge Stack

- Incorporate the [Envoy 1.14.2](https://www.envoyproxy.io/docs/envoy/v1.14.2/intro/version_history#june-8-2020) security update.
- Upgrade the base Docker images used by several tests (thanks, [Daniel Sutton](https://github.com/ducksecops)!).

### Ambassador Edge Stack only

- Feature: (BETA) Added an in-cluster micro CI/CD system to enable building, staging, and publishing of GitHub projects from source.  This has been included in previous versions as an alpha, but disabled by default. It is now in BETA.
- Bugfix: The `DEVPORTAL_CONTENT_URL` environment variable now properly handles `file:///` URLs to refer to volume-mounted content.
- Bugfix: `acmeProvider.authority: none` is no longer case sensitive
- Bugfix: `edgectl connect` works again on Ubuntu and other Linux setups with old versions of nss-mdns (older than version 0.11)
- Bugfix: `edgectl` works again on Windows
- Bugfix: The Edge Policy Console now correctly creates FilterPolicy resources

## [1.5.1] June 5, 2020
[1.5.1]: https://github.com/datawire/ambassador/compare/v1.5.0...v1.5.1

### Ambassador API Gateway + Ambassador Edge Stack

- Bugfix: Logging has been made _much_ quieter
- Bugfix: A service that somehow has no hostname should no longer cause an exception

## [1.5.0] May 28, 2020
[1.5.0]: https://github.com/datawire/ambassador/compare/v1.4.3...v1.5.0

### Ambassador API Gateway + Ambassador Edge Stack

- Switched from quay.io back to DockerHub as our primary publication point. **If you are using your own Kubernetes manifests, you will have to update them!** Datawire's Helm charts and published YAML have already been updated.

- Feature: switch to Envoy 1.14.1
- Feature: Allow defaults for `add_request_header`, `remove_request_header`, `add_response_header`, and `remove_response_header`
- Feature: Inform Knative of the route to the Ambassador service if available (thanks, [Noah Fontes](https://github.com/impl)!)
- Feature: Support the path and timeout options of the Knative ingress path rules (thanks, [Noah Fontes](https://github.com/impl)!)
- Feature: Allow preserving `X-Request-ID` on requests from external clients (thanks, [Prakhar Joshi](https://github.com/prakharjoshi)!)
- Feature: Mappings now support query parameters (thanks, [Phil Peble](https://github.com/ppeble)!)
- Feature: Allow setting the Envoy shared-memory base ID (thanks, [Phil Peble](https://github.com/ppeble)!)
- Feature: Additional security configurations not set on default YAMLs
- Feature: Let Ambassador configure `regex_rewrite` for advanced forwarding
- Bugfix: Only update Knative ingress CRDs when the generation changes (thanks, [Noah Fontes](https://github.com/impl)!)
- Bugfix: Now behaves properly when `AMBASSADOR_SINGLE_NAMESPACE` is set to an empty string; rather than getting in to a weird in-between state
- Bugfix: The websocket library used by the test suite has been upgraded to incorporate security fixes (thanks, [Andrew Allbright](https://github.com/aallbrig)!)
- Bugfix: Fixed evaluation of label selectors causing the wrong IP to be put in to Ingress resource statuses
- Bugfix: The `watt` (port 8002) and `ambex` (port 8003) components now bind to localhost instead of 0.0.0.0, so they are no longer erroneously available from outside the Pod

### Ambassador Edge Stack only

- Feature: `edgectl upgrade` allows upgrading API Gateway installations to AES
- Feature: `edgectl intercept` can generate preview-urls for Host resources that enabled the feature
- Feature: `edgectl install` will now automatically install the Service Preview components (ambassador-injector, telepresence-proxy) and scoped RBAC
- Feature: Rate-limited 429 responses now include the `Retry-After` header
- Feature: The `JWT` Filter now makes `hasKey` and `doNotSet` functions available to header field templates; in order to facilitate only conditionally setting a header field.
- Feature: The `OAuth2` Filter now has an `expirationSafetyMargin` setting that will cause an access token to be treated as expired sooner, in order to have a safety margin of time to send it to the upstream Resource Server that grants insufficient leeway.
- Feature: The `JWT` Filter now has `leewayFor{ExpiresAt,IssuedAt,NotBefore}` settings for configuring leeway when validating the timestamps of a token.
- Feature: The environment variables `REDIS{,_PERSECOND}_{USERNAME,PASSWORD,TLS_ENABLED,TLS_INSECURE}` may now be used to further configure how the Ambassador Edge Stack communicates with Redis.
- Bugfix: Don't start the dev portal running if `POLL_EVERY_SECS` is 0
- Bugfix: Now no longer needs cluster-wide RBAC when running with `AMBASSADOR_SINGLE_NAMESPACE`.
- Bugfix: The `OAuth2` Filter now validates the reported-to-Client scope of an Access Token even if a separate `accessTokenJWTFilter` is configured.
- Bugfix: The `OAuth2` Filter now sends the user back to the identity provider to upgrade the scope if they request an endpoint that requires broader scope than initially requested; instead of erroring.
- Bugfix: The `OAuth2` Filter will no longer send RFC 7235 challenges back to the user agent if it would not accept RFC 7235 credentials (previously it only avoided sending HTTP 401 challenges, but still sent 400 or 403 challenges).
- Bugfix: The `amb-sidecar` (port 8500) component now binds to localhost instead of 0.0.0.0, so it is no longer erroneously available from outside the Pod

## [1.4.3] May 14, 2020
[1.4.3]: https://github.com/datawire/ambassador/compare/v1.4.2...v1.4.3

### Ambassador Edge Stack Only

- Bugfix: Don't generate spurious 403s in logs when using Edge Policy Console.

## [1.4.2] April 22, 2020
[1.4.2]: https://github.com/datawire/ambassador/compare/v1.4.1...v1.4.2

### Ambassador Edge Stack Only

- Bugfix: The Traffic Agent binds to port 9900 by default. That port can be configured in the Agent's Pod spec.
   - For more about using the Traffic Agent, see the [Service Preview documentation](https://www.getambassador.io/docs/latest/topics/using/edgectl/#configuring-service-preview).
- Bugfix: The `OAuth2` Filter redirection-endpoint now handles various XSRF errors more consistently (the way we meant it to in 1.2.1)
- Bugfix: The `OAuth2` Filter now supports multiple authentication domains that share the same credentials.
   - For more about using multiple domains, see the [OAuth2 `Filter` documentation](https://www.getambassador.io/docs/1.4/topics/using/filters/oauth2/).
- Bugfix: The ACME client now obeys `AMBASSADOR_ID`

## [1.4.1] April 15, 2020
[1.4.1]: https://github.com/datawire/ambassador/compare/v1.4.0...v1.4.1

### Ambassador Edge Stack Only

- Internal: `edgectl install` uses Helm under the hood

## [1.4.0] April 8, 2020
[1.4.0]: https://github.com/datawire/ambassador/compare/v1.3.2...v1.4.0

### Ambassador API Gateway + Ambassador Edge Stack

- Feature: Support Ingress Path types improvements from networking.k8s.io/v1beta1 on Kubernetes 1.18+
- Feature: Support Ingress hostname wildcards
- Feature: Support for the IngressClass Resource, added to networking.k8s.io/v1beta1 on Kubernetes 1.18+
   - For more about new Ingress support, see the [Ingress Controller documentation](https://getambassador.io/docs/1.4/topics/running/ingress-controller).
- Feature: `Mapping`s support the `cluster_tag` attribute to control the name of the generated Envoy cluster (thanks, [Stefan Sedich](https://github.com/stefansedich)!)
   - See the [Advanced Mapping Configuration documentation](https://getambassador.io/docs/1.4/topics/using/mappings) for more.
- Feature: Support Envoy's ability to force response headers to canonical HTTP case (thanks, [Puneet Loya](https://github.com/puneetloya)!)
   - See the [Ambassador Module documentation](https://getambassador.io/docs/1.4/topics/running/ambassador) for more.
- Bugfix: Correctly ignore Kubernetes services with no metadata (thanks, [Fabrice](https://github.com/jfrabaute)!)

### Ambassador Edge Stack Only

- Feature: `edgectl install` output has clearer formatting
- Feature: `edgectl install` offers help when installation does not succeed
- Feature: `edgectl install` uploads installer and AES logs to a private area upon failure so Datawire support can help
- Bugfix: The "Filters" tab in the webui no longer renders the value of OAuth client secrets that are stored in Kubernetes secrets.
- Bugfix: The ACME client of of one Ambassador install will no longer interfere with the ACME client of another Ambassador install in the same namespace with a different AMBASSADOR_ID.
- Bugfix: `edgectl intercept` supports matching headers values against regular expressions once more
- Bugfix: `edgectl install` correctly handles more local and cluster environments
   - For more about `edgectl` improvements, see the [Service Preview and Edge Control documentation](https://getambassador.io/docs/1.4/topics/using/edgectl).

## [1.3.2] April 1, 2020
[1.3.2]: https://github.com/datawire/ambassador/compare/v1.3.1...v1.3.2

### Ambassador Edge Stack

- Bugfix: `edgectl install` correctly installs on Amazon EKS and other clusters that provide load balancers with fixed DNS names
- Bugfix: `edgectl install` when using Helm once again works as documented
- Bugfix: `edgectl install` console logs are improved and neatened
- Bugfix: `edgectl install --verbose` output is improved
- Bugfix: `edgectl install` automatically opens documentation pages for some errors
- Bugfix: `edgectl install` help text is improved

## [1.3.1] March 24, 2020
[1.3.1]: https://github.com/datawire/ambassador/compare/v1.3.0...v1.3.1

### Ambassador Edge Stack

- Bugfix: `edgectl install` will not install on top of a running Ambassador
- Bugfix: `edgectl install` can detect and report if `kubectl` is missing
- Bugfix: `edgectl install` can detect and report if it cannot talk to a Kubernetes cluster
- Bugfix: When using the `Authorization Code` grant type for `OAuth2`, expired tokens are correctly handled so that the user will be prompted to renew
- Bugfix: When using the `Password` grant type for `OAuth2`, authentication sessions are properly associated with each user
- Bugfix: When using the `Password` grant type for `OAuth2`, you can set up multiple `Filter`s to allow requesting different scopes for different endpoints

## [1.3.0] March 17, 2020
[1.3.0]: https://github.com/datawire/ambassador/compare/v1.2.2...v1.3.0

### Ambassador Edge Stack

- Feature: Support username and password as headers for OAuth2 authentication (`grantType: Password`)
- Feature: `edgectl install` provides better feedback for clusters that are unreachable from the public Internet
- Feature: `edgectl install` supports KIND clusters (thanks, [@factorypreset](https://github.com/factorypreset)!)
- Feature: `edgectl intercept` supports HTTPS
- Feature: Ambassador Edge Stack Docker image is ~150MB smaller
- Feature: The Edge Policy Console can be fully disabled with the `diagnostics.enable` element in the `ambassador` Module
- Feature: `aes-plugin-runner` now allows passing in `docker run` flags after the main argument list.
- Bugfix: Ambassador Edge Stack doesn't crash if the Developer Portal content URL is not accessible
- Bugfix: `edgectl connect` does a better job handling clusters with many services
- Bugfix: The `Plugin` Filter now correctly sets `request.TLS` to nil/non-nil based on if the original request was encrypted or not.
- Change: There is no longer a separate traffic-proxy image; that functionality is now part of the main AES image. Set `command: ["traffic-manager"]` to use it.

## [1.2.2] March 4, 2020
[1.2.2]: https://github.com/datawire/ambassador/compare/v1.2.0...v1.2.2

### Ambassador API Gateway + Ambassador Edge Stack

- Bugfix: re-support PROXY protocol when terminating TLS ([#2348])
- Bugfix: Incorporate the Envoy 1.12.3 security update
- Internal: Fix an error in Edge Stack update checks

### Ambassador Edge Stack only

- Bugfix: The `aes-plugin-runner` binary for GNU/Linux is now statically linked (instead of being linked against musl libc), so it should now work on either musl libc or GNU libc systems
- Bugfix: The `OAuth2` Filter redirection-endpoint now handles various XSRF errors more consistently
- Change: The `OAuth2` Filter redirection-endpoint now handles XSRF errors by redirecting back to the identity provider

(1.2.1 is superseded by 1.2.2.)

[#2348]: https://github.com/datawire/ambassador/issues/2348

## [1.2.0] February 24, 2020
[1.2.0]: https://github.com/datawire/ambassador/compare/v1.1.1...v1.2.0

### Ambassador API Gateway + Ambassador Edge Stack

- Feature: add idle_timeout_ms support for common HTTP listener (thanks, Jordan Neufeld!) ([#2155])
- Feature: allow override of bind addresses, including for IPv6! (thanks to [Josue Diaz](https://github.com/josuesdiaz)!) ([#2293])
- Bugfix: Support Istio mTLS secrets natively (thanks, [Phil Peble](https://github.com/ppeble)!) ([#1475])
- Bugfix: TLS custom secret with period in name doesn't work (thanks, [Phil Peble](https://github.com/ppeble)!) ([#1255])
- Bugfix: Honor ingress.class when running with Knative
- Internal: Fix CRD-versioning issue in CI tests (thanks, [Ricky Taylor](https://github.com/ricky26)!)
- Bugfix: Stop using deprecated Envoy configuration elements
- Bugfix: Resume building a debuggable Envoy binary

### Ambassador Edge Stack only

- Change: The `ambassador` service now uses the default `externalTrafficPolicy` of `Cluster` rather than explicitly setting it to`Local`. This is a safer setting for GKE where the `Local` policy can cause outages when ambassador is updated. See https://stackoverflow.com/questions/60121956/are-hitless-rolling-updates-possible-on-gke-with-externaltrafficpolicy-local for details.
- Feature: `edgectl install` provides a much cleaner, quicker experience when installing Ambassador Edge Stack
- Feature: Ambassador Edge Stack supports the Ambassador operator for automated management and upgrade
- Feature: `ifRequestHeader` can now have `valueRegex` instead of `value`
- Feature: The `OAuth2` Filter now has `useSessionCookies` option to have cookies expire when the browser closes, rather than at a fixed duration
- Feature: `ifRequestHeader` now has `negate: bool` to invert the match
- Bugfix: The RBAC for `Ingress` now supports the `networking.k8s.io` `apiGroup`
- Bugfix: Quiet Dev Portal debug logs
- Bugfix: The Edge Policy Console is much less chatty when logged out
- Change: The intercept agent is now incorporated into the `aes` image
- Change: The `OAuth2` Filter no longer sets cookies when `insteadOfRedirect` triggers
- Change: The `OAuth2` Filter more frequently adjusts the cookies

[#1475]: https://github.com/datawire/ambassador/issues/1475
[#1255]: https://github.com/datawire/ambassador/issues/1255
[#2155]: https://github.com/datawire/ambassador/issues/2155
[#2293]: https://github.com/datawire/ambassador/issues/2293

## [1.1.1] February 12, 2020
[1.1.1]: https://github.com/datawire/ambassador/compare/v1.1.0...v1.1.1

### Ambassador API Gateway + Ambassador Edge Stack

- Bugfix: Load explicitly referenced secrets in another namespace, even when `AMBASSADOR_SINGLE_NAMESPACE` (thanks, [Thibault Cohen](https://github.com/titilambert)!) ([#2202])
- Bugfix: Fix Host support for choosing cleartext or TLS ([#2279])
- Bugfix: Fix intermittent error when rendering `/ambassador/v0/diag/`
- Internal: Various CLI tooling improvements

[#2202]: https://github.com/datawire/ambassador/issues/2202
[#2279]: https://github.com/datawire/ambassador/pull/2279

### Ambassador Edge Stack only

- Feature: The Policy Console can now set the log level to "trace" (in addition to "info" or "debug")
- Bugfix: Don't have the Policy Console poll for snapshots when logged out
- Bugfix: Do a better job of noticing when the license key changes
- Bugfix: `aes-plugin-runner --version` now works properly
- Bugfix: Only serve the custom CONGRATULATIONS! 404 page on `/`
- Change: The `OAuth2` Filter `stateTTL` setting is now ignored; the lifetime of state-tokens is now managed automatically

## [1.1.0] January 28, 2020
[1.1.0]: https://github.com/datawire/ambassador/compare/v1.0.0...v1.1.0

(Note that Ambassador 1.1.0 is identical to Ambassador 1.1.0-rc.0, from January 24, 2020.
 Also, we're now using "-rc.N" rather than just "-rcN", for better compliance with
 [SemVer](https://www.semver.org/).

### Ambassador API Gateway + Ambassador Edge Stack

- Feature: support resources with the same name but in different namespaces ([#2226], [#2198])
- Feature: support DNS overrides in `edgectl`
- Bugfix: Reduce log noise about "kubestatus" updates
- Bugfix: manage the diagnostics snapshot cache more aggressively to reduce memory footprint
- Bugfix: re-enable Docker demo mode (and improve the test to make sure we don't break it again!) ([#2227])
- Bugfix: correct potential issue with building edgectl on Windows
- Internal: fix an error with an undefined Python type in the TLS test (thanks, [Christian Clauss](https://github.com/cclauss)!)

### Ambassador Edge Stack only

- Feature: make the `External` filter type fully compatible with the `AuthService` type
- Docs: add instructions for what to do after downloading `edgectl`
- Bugfix: make it much faster to apply the Edge Stack License
- Bugfix: make sure the ACME terms-of-service link is always shown
- Bugfix: make the Edge Policy Console more performant

[#2198]: https://github.com/datawire/ambassador/issues/2198
[#2226]: https://github.com/datawire/ambassador/issues/2226
[#2227]: https://github.com/datawire/ambassador/issues/2227

## [1.0.0] January 15, 2020
[1.0.0]: https://github.com/datawire/ambassador/compare/v0.86.1...v1.0.0

### Caution!

All of Ambassador's CRDs have been switched to `apiVersion: getambassador.io/v2`, and
**your resources will be upgraded when you apply the new CRDs**. We recommend that you
follow the [migration instructions](https://getambassador.io/early-access/user-guide/upgrade-to-edge-stack/) and check your installation's
behavior before upgrading your CRDs.

## Ambassador API Gateway + Ambassador Edge Stack

### Breaking changes

- When a resource specifies a service or secret name without a corresponding namespace, Ambassador will now
  look for the service or secret in the namespace of the resource that mentioned it. In the past, Ambassador
  would look in the namespace in which Ambassador was running.

### Features

- The Host CR provides an easy way to tell Ambassador about domains it should expect to handle, and
  how it should handle secure and insecure requests for those domains
- Redirection from HTTP to HTTPS defaults to ON when termination contexts are present
- Mapping and Host CRs, as well as Ingress resources, get Status updates to provide better feedback
- Improve performance of processing events from Kubernetes
- Automatic HTTPS should work with any ACME clients doing the http-01 challenge

### Bugfixes

- CORS now happens before rate limiting
- The reconfiguration engine is better protected from exceptions
- Don’t try to check for upgrades on every UI snapshot update
- Reduced reconfiguration churn
- Don't force SNI routes to be lower-priority than non-SNI routes
- Knative mappings fallback to the Ambassador namespace if no namespace is specified
- Fix `ambassador_id` handling for Knative resources
- Treat `ambassadorId` as a synonym for `ambassador_id` (`ambassadorId` is the Protobuf 3 canonical form of `ambassador_id`)

## Ambassador Edge Stack

Ambassador Edge Stack incorporates the functionality of the old Ambassador Pro product.

- Authentication and ratelimiting are now available under a free community license
- Given a Host CR, Ambassador can manage TLS certificates using ACME (or you can manage them by hand)
- There is now an `edgectl` program that you can use for interacting with Ambassador from the command line
- There is a web user-interface for Ambassador
- BREAKING CHANGE: `APP_LOG_LEVEL` is now `AES_LOG_LEVEL`

## [1.0.0-rc6] January 15, 2020
[1.0.0-rc6]: https://github.com/datawire/ambassador/compare/v1.0.0-rc4...v1.0.0-rc6

 - AES: Bugfix: Fix ACME client with multiple replicas
 - AES: Bugfix: Fix ACME client race conditions with the API server and WATT
 - AES: Bugfix: Don't crash in the ACME client if Redis is unavailable

## [1.0.0-rc4] January 13, 2020
[1.0.0-rc4]: https://github.com/datawire/ambassador/compare/v1.0.0-rc1...v1.0.0-rc4

- Change: Less verbose yet more useful Ambassador pod logs
- Bugfix: Various bugfixes for listeners and route rejection
- Bugfix: Don't append the service namespace for `localhost`
- AES: Bugfix: Fix rendering mapping labels YAML in the webui
- AES: Bugfix: Organize help output from `edgectl` so it is easier to read
- AES: Bugfix: Various bugfixes around ACME support with manually-configured TLSContexts
- AES: Change: Don't disable scout or enable extra-verbose logging when migrating from OSS
- AES: BREAKING CHANGE: `APP_LOG_LEVEL` is now `AES_LOG_LEVEL`

## [1.0.0-rc1] January 11, 2020
[1.0.0-rc1]: https://github.com/datawire/ambassador/compare/v1.0.0-rc0...v1.0.0-rc1

- Internal: Improvements to release machinery
- Internal: Fix the dev shell
- Internal: Adjust KAT tests to work with the Edge Stack

## [1.0.0-rc0] January 10, 2020
[1.0.0-rc0]: https://github.com/datawire/ambassador/compare/v1.0.0-ea13...v1.0.0-rc0

- BREAKING CHANGE: Rename Host CR status field `reason` to `errorReason`
- Feature: Host CRs now default `.spec.hostname` to `.metadata.name`
- Feature: Host CRs now have a `requestPolicy` field to control redirecting from cleartext to TLS
- Feature: Redirecting from cleartext to TLS no longer interferes with ACME http-01 challenges
- Feature: Improved `edgectl` help and informational messages
- Bugfix: Host CR status is now a sub-resource
- Bugfix: Have diagd snapshot JSON not include "serialization" keys (which could potentially leak secrets)
- Bugfix: Fix `ambassador_id` handling for Knative resources
- Bugfix: Use the correct namespace for resources found via annotations
- Bugfix: Treat `ambassadorId` as a synonym for `ambassador_id` (`ambassadorId` is the Protobuf 3 canonical form of `ambassador_id`)
- Internal: Allow passing a `DOCKER_NETWORK` variable to the build-system

## [1.0.0-ea13] January 09, 2020
[1.0.0-ea13]: https://github.com/datawire/ambassador/compare/v1.0.0-ea12...v1.0.0-ea13

- Bugfix: Knative mappings populate and fallback to the Ambassador namespace if unspecified
- Internal: Knative tests for versions 0.7.1 and 0.8.0 were removed
- Internal: Knative tests for version 0.11.0 were added
- Internal: Improved performance with Edge Stack using /ambassador/v0/diag/ with an optional `patch_client` query param to send a partial representation in JSON Patch format, reducing the memory and network traffic for large deployments
- Internal: Silencing warnings from `which` in docs preflight-check

## [1.0.0-ea12] January 08, 2020
[1.0.0-ea12]: https://github.com/datawire/ambassador/compare/v1.0.0-ea9...v1.0.0-ea12

- BREAKING CHANGE: When a resource specifies a service or secret name without a corresponding namespace, Ambassador uses the namespace of the resource. In the past, Ambassador would use its own namespace.
- Bugfix: Add the appropriate label so Ingress works with Edge Stack
- Bugfix: Remove superfluous imagePullSecret
- Bugfix: Fix various admin UI quirks, especially in Firefox
  - Bogus warnings about duplicate resources
  - Drag-and-drop reordering of rate limit configuration
  - Missing icons
- Internal: Drop duplicated resources earlier in the processing chain
- Internal: Streamline code generation from protobufs
- Internal: Automated broken-link checks in the documentation

## [1.0.0-ea9] December 23, 2019
[1.0.0-ea9]: https://github.com/datawire/ambassador/compare/v1.0.0-ea7...v1.0.0-ea9

- Bugfix: Use proper executable name for Windows edgectl
- Bugfix: Don't force SNI routes to be lower-priority than non-SNI routes
- Bugfix: Prevent the self-signed fallback context from conflicting with a manual context

## [1.0.0-ea7] December 19, 2019
[1.0.0-ea7]: https://github.com/datawire/ambassador/compare/v1.0.0-ea6...v1.0.0-ea7

- Bugfix: UI buttons can hide themselves
- Bugfix: Developer Portal API acquisition
- Bugfix: Developer Portal internal routing
- Internal: Better JS console usage
- Internal: Rationalize usage reporting for Edge Stack

## [1.0.0-ea6] December 18, 2019
[1.0.0-ea6]: https://github.com/datawire/ambassador/compare/v1.0.0-ea5...v1.0.0-ea6

- Feature: Improve performance of processing events from Kubernetes
- Feature: Automatic HTTPS should work with any ACME clients doing the http-01 challenge
- Internal: General improvements to test infrastructure
- Internal: Improved the release process

`ambassador-internal-access-control` `Filter` and `FilterPolicy` are now
created internally. Remove them from your cluster if upgrading from a
previous version.

## [1.0.0-ea5] December 17, 2019
[1.0.0-ea5]: https://github.com/datawire/ambassador/compare/v1.0.0-ea3...v1.0.0-ea5

- Internal: Improved the reliability of CI
- Internal: Improved the release process

## [1.0.0-ea3] December 16, 2019
[1.0.0-ea3]: https://github.com/datawire/ambassador/compare/v1.0.0-ea1...v1.0.0-ea3

- Feature: initial edgectl support for Windows!
- UX: be explicit that seeing the license applied can take a few minutes
- Bugfix: don’t try to check for upgrades on every UI snapshot update
- Bugfix: don’t activate the fallback TLSContext if its secret is not available
- Bugfix: first cut at reducing reconfiguration churn

## [1.0.0-ea1] December 10, 2019
[1.0.0-ea1]: https://github.com/datawire/ambassador/compare/v0.85.0...v1.0.0-ea1

### Caution!

All of Ambassador's CRDs have been switched to `apiVersion: getambassador.io/v2`, and
**your resources will be upgraded when you apply the new CRDs**. We recommend that you
follow the [migration instructions](https://getambassador.io/early-access/user-guide/upgrade-to-edge-stack/) and check your installation's
behavior before upgrading your CRDs.

### Features

- Authentication and ratelimiting are now available under a free community license
- The Host CRD provides an easy way to tell Ambassador about domains it should expect to handle
- Given a Host CRD, Ambassador can manage TLS certificates using ACME (or you can manage them by hand)
- Redirection from HTTP to HTTPS defaults to ON when termination contexts are present
- Mapping and Host CRDs, as well as Ingress resources, get Status updates to provide better feedback

### Bugfixes

- CVE-2019–18801, CVE-2019–18802, and CVE-2019–18836 are fixed by including Envoy 1.12.2
- CORS now happens before rate limiting
- The reconfiguration engine is better protected from exceptions

## [0.86.1] December 10, 2019
[0.86.1]: https://github.com/datawire/ambassador/compare/v0.84.1...v0.86.1

- Envoy updated to 1.12.2 for security fixes
- Envoy TCP keepalives are now supported (thanks, [Bartek Kowalczyk](https://github.com/KowalczykBartek)!)
- Envoy remote access logs are now supported
- Correctly handle upgrades when the `LogService` CRD is not present

(Ambassador 0.86.0 was superseded by Ambassador 0.86.1.)

## [0.85.0] October 22, 2019
[0.85.0]: https://github.com/datawire/ambassador/compare/v0.84.1...v0.85.0

### Features

- Support configuring the Envoy access log format (thanks to [John Esmet](https://github.com/esmet)!)

## [0.84.1] October 20, 2019
[0.84.1]: https://github.com/datawire/ambassador/compare/v0.84.0...v0.84.1

### Major changes:
- Bugfix: Fix /ambassador permissions to allow running as non-root - Thanks @dmayle (https://github.com/dmayle) for reporting the bug.

## [0.84.0] October 18, 2019
[0.84.0]: https://github.com/datawire/ambassador/compare/v0.83.0...v0.84.0

### Features:

- Support setting window_bits for the GZip filter (thanks to [Florent Delannoy](https://github.com/Pluies)!)
- Correctly support tuning the regex_max_size, and bump its default to 200 (thanks to [Paul Salaberria](https://github.com/psalaberria002)!)
- Support setting redirect_cleartext_from in a TLSContext

### Bugfixes:

- Correctly update loadbalancer status of Ingress resources
- Don't enable diagd debugging in the test suite unless explicitly requested (thanks to [Jonathan Suever](https://github.com/suever)!)
- Switch to an Envoy release build

### Developer Notes:

- Many many things about the build system have changed under the hood!
   - Start with `make help`, and
   - Join our [Slack channel](https://d6e.co/slack) for more help!

## [0.83.0] October 08, 2019
[0.83.0]: https://github.com/datawire/ambassador/compare/v0.82.0...v0.83.0

### Major changes:
- Update Ambassador to address CVE-2019-15225 and CVE-2019-15226.

NOTE: this switches the default regex engine! See the documentation for the `ambassador` `Module` for more.

## [0.82.0] October 02, 2019
[0.82.0]: https://github.com/datawire/ambassador/compare/v0.81.0...v0.82.0

### Major changes:
- Feature: Arrange for the Prometheus metrics endpoint to also return associated headers (thanks, [Jennifer Wu](https://github.com/jhsiaomei)!)
- Feature: Support setting a TLS origination context when doing TLS to a RateLimitService (thanks, [Phil Peble](https://github.com/ppeble)!)
- Feature: Allow configuring Envoy's access log path (thanks, [Jonathan Suever](https://github.com/suever)!)
- Update: Switch to Python 3.7 and Alpine 3.10

### Developer notes:
- Switch back to the latest mypy (currently 0.730)
- Environment variable KAT_IMAGE_PULL_POLICY can override the imagePullPolicy when running KAT tests
- Updated Generated Envoy Golang APIs

## [0.81.0] September 26, 2019
[0.81.0]: https://github.com/datawire/ambassador/compare/v0.80.0...v0.81.0

### Major changes:
- Feature: ${} environment variable interpolation is supported in all Ambassador configuration resources (thanks, [Stefan Sedich](https://github.com/stefansedich)!)
- Feature: DataDog APM tracing is now supported (thanks again, [Stefan Sedich](https://github.com/stefansedich)!)
- Bugfix: Fix an error in the TLSContext schema (thanks, [@georgekaz](https://github.com/georgekaz)!)

### Developer notes:
- Test services can now be built, deployed, and tested more easily (see BUILDING.md)
- `mypy` is temporarily pinned to version 0.720.

## [0.80.0] September 20, 2019
[0.80.0]: https://github.com/datawire/ambassador/compare/v0.78.0...v0.80.0

### Major changes:
- Feature: Basic support for the Kubernetes Ingress resource
- Feature: Basic reporting for some common configuration errors (lack of Mappings, lack of TLS contexts)
- Bugfix: Update Envoy to prevent crashing when updating AuthService under load

### Developer notes
- Golang components now use Go 1.13
- Ambassador build now _requires_ clean type hinting
- KAT client and server have been pulled back into the Ambassador repo

## [0.78.0] September 11, 2019
[0.78.0]: https://github.com/datawire/ambassador/compare/v0.77.0...v0.78.0

### Major changes:
- Feature: Support setting cipher_suites and ecdh_curves in TLSContext - #1782 (Thanks @teejaded)
- Feature: Make 128-bits traceids the default - #1794 (Thanks @Pluies)
- Feature: Set cap_net_bind_service to allow binding to low ports - #1720 (Thanks @swalberg)

### Minor changes:
- Testing: Add test that ambassador cli does not crash when called with --help - #1806 (Thanks @rokostik)

## [0.77.0] September 05, 2019
[0.77.0]: https://github.com/datawire/ambassador/compare/v0.76.0...v0.77.0

- (Feature) Support the `least_request` load balancer policy (thanks, [Steve Flanders](https://github.com/flands)!)
- (Misc) Many test and release-engineering improvements under the hood

## [0.76.0] August 26, 2019
[0.76.0]: https://github.com/datawire/ambassador/compare/v0.75.0...v0.76.0

- circuit breakers now properly handle overriding a global circuit breaker within a Mapping ([#1767])
- support for Knative 0.8.0 ([#1732])

[#1767]: https://github.com/datawire/ambassador/issues/1767
[#1732]: https://github.com/datawire/ambassador/issues/1732

## [0.75.0] August 13, 2019
[0.75.0]: https://github.com/datawire/ambassador/compare/0.74.1...0.75.0

- (Feature) Update to Envoy 1.11.1, including security fixes
- (Feature) You can use a `TLSContext` without a `secret` to set origination options ([#1708])
- (Feature) Canary deployments can now use multiple `host_rewrite` values ([#1159])
- (Bugfix) Make sure that Ambassador won't mistakenly complain about the number of RateLimit and Tracing services (thanks, [Christian Claus](https://github.com/cclauss)!)

[#1159]: https://github.com/datawire/ambassador/issues/1159
[#1708]: https://github.com/datawire/ambassador/issues/1708

## [0.74.1] August 06, 2019
[0.74.1]: https://github.com/datawire/ambassador/compare/0.74.0...0.74.1

- (bugfix) Make sure that updates properly trigger reconfigures ([#1727])
- (misc) Arrange for startup logging to have timestamps

[#1727]: https://github.com/datawire/ambassador/issues/1727

## [0.74.0] July 30, 2019
[0.74.0]: https://github.com/datawire/ambassador/compare/0.73.0...0.74.0

- Bugfix: Make sure that the pod dies if Envoy dies
- Bugfix: Correctly allow setting `timeout_ms` for `AuthService` (thanks, [John Esmet!](https://www.github.com/esmet)!)
- Feature: Permit configuring `cluster_idle_timeout_ms` for upstream services (thanks, [John Esmet!](https://www.github.com/esmet)!) ([#1542])

[#1542]: https://github.com/datawire/ambassador/issues/1542

## [0.73.0] July 11, 2019
[0.73.0]: https://github.com/datawire/ambassador/compare/0.72.0...0.73.0

- Feature: Experimental native support for Knative! ([#1579])
- Feature: Better Linkerd interoperability! ([#1578], [#1594])

- Feature: Add a legend for the colors of service names on the diagnostic overview (thanks, [Wyatt Pearsall](https://github.com/wpears)!)
- Feature: Allow switching Envoy to output JSON logs (thanks, [Pedro Tavares](https://github.com/ServerlessP)!)
- Feature: Allow setting `AMBASSADOR_LABEL_SELECTOR` and `AMBASSADOR_FIELD_SELECTOR` to let Ambassador use Kubernetes selectors to determine which things to read (thanks, [John Esmet](https://github.com/esmet)!) ([#1292])
- Feature: Allow configuring retries for `AuthService` (thanks, [Kevin Dagostino](https://github.com/TonkWorks)!) ([#1622], [#1461])

- Bugfix: Allow Ambassador to ride through Envoy-validation timeouts (thanks, [John Morrisey](https://github.com/jwm)!)
- Bugfix: Allow Ambassador to ride through parse errors on input resources (thanks, [Andrei Predoiu](https://github.com/Andrei-Predoiu)!) ([#1625])
- Bugfix: Allow '.' in a `secret` name to just be a '.' ([#1255])

- Bugfix: Allow manually defining an Ambassador `Service` resource, same as any other resource
- Bugfix: Prevent spurious duplicate-resource errors when loading config from the filesystem

[#1255]: https://github.com/datawire/ambassador/issues/1255
[#1292]: https://github.com/datawire/ambassador/issuse/1292
[#1461]: https://github.com/datawire/ambassador/issues/1461
[#1578]: https://github.com/datawire/ambassador/issuse/1578
[#1579]: https://github.com/datawire/ambassador/issuse/1579
[#1594]: https://github.com/datawire/ambassador/issuse/1594
[#1622]: https://github.com/datawire/ambassador/issues/1622
[#1625]: https://github.com/datawire/ambassador/issues/1625

## [0.72.0] June 13, 2019
[0.72.0]: https://github.com/datawire/ambassador/compare/0.71.0...0.72.0

- Envoy: Update Envoy to commit 8f57f7d765
- Bugfix: Auth spans are now properly connected to requests ([#1414])
- Bugfix: `include_body` now works correctly ([#1531], [#1595])
- Bugfix: `x_forwarded_proto_redirect` works again (thanks to [Kyle Martin](https://github.com/KyleMartin901)!) ([#1571])
- Bugfix: Ambassador works correctly with read-only filesystems (thanks, [Niko Kurtti](https://github.com/n1koo)!) ([#1614], [#1619])
- Bugfix: Correctly render groups associated with a given resolver in diagnostics JSON output
- Feature: Give the Ambassador CLI a way to specify the directory into which to write secrets.

[#1414]: https://github.com/datawire/ambassador/issues/1414
[#1531]: https://github.com/datawire/ambassador/issues/1531
[#1571]: https://github.com/datawire/ambassador/issues/1571
[#1595]: https://github.com/datawire/ambassador/issues/1595
[#1614]: https://github.com/datawire/ambassador/issues/1614
[#1619]: https://github.com/datawire/ambassador/issues/1619

## [0.71.0] June 06, 2019
[0.71.0]: https://github.com/datawire/ambassador/compare/0.70.1...0.71.0

- Feature: GZIP support [#744]
- Feature: diag UI shows active Resolvers [#1453]
- Feature: CRDs exist for Resolvers [#1563]
- Feature: Resolvers with custom names work, even as CRDs [#1497]
- Feature: The `/metrics` endpoint provides direct access to Prometheus-format stats (thanks to [Rotem Tamir](https://github.com/rotemtam)!)
- Bugfix: `statsd-exporter` now correctly defaults to port 8125 (thanks to [Jonathan Suever](https://github.com/suever)!)
- Bugfix: redirect_cleartext_from no longer strips the URL path [#1463]
- Bugfix: canary weights of 0 and 100 work correctly [#1379]
- Bugfix: `docker run` works again for the Ambassador demo, and is part of our tests now [#1569]
- Bugfix: Scout `DEBUG` messages don’t get leaked into the diag UI [#1573]
- Maintenance: warn of upcoming protocol version changes
- Maintenance: check in with Scout every 24 hours, but no more than twice per day

[#744]: https://github.com/datawire/ambassador/issues/744
[#1379]: https://github.com/datawire/ambassador/issues/1379
[#1453]: https://github.com/datawire/ambassador/issues/1453
[#1463]: https://github.com/datawire/ambassador/issues/1463
[#1497]: https://github.com/datawire/ambassador/issues/1497
[#1563]: https://github.com/datawire/ambassador/issues/1563
[#1569]: https://github.com/datawire/ambassador/issues/1569
[#1573]: https://github.com/datawire/ambassador/issues/1573

## [0.70.1] May 24, 2019
[0.70.1]: https://github.com/datawire/ambassador/compare/0.70.0...0.70.1

### Minor changes:
- Bugfix: Disable CRD support if Ambassador cannot access them
- Upgrade: Upgrade to watt 0.5.1

## [0.70.0] May 20, 2019
[0.70.0]: https://github.com/datawire/ambassador/compare/0.61.0...0.70.0

### Major changes:
- Feature: Support CRDs in the `getambassador.io` API group for configuration ([#482])
- Feature: Update to Envoy 1.10

### Minor changes:
- Feature: Support removing request headers (thanks @ysaakpr!)
- Bugfix: `watt` should better coalesce calls to the watch hook on startup
- Bugfix: Ambassador no longer uses ports 7000 or 18000 ([#1526], [#1527])

[#482]: https://github.com/datawire/ambassador/issues/482
[#1526]: https://github.com/datawire/ambassador/issues/1526
[#1527]: https://github.com/datawire/ambassador/issues/1527

## [0.61.1] May 16, 2019
[0.61.1]: https://github.com/datawire/ambassador/compare/0.61.0...0.61.1

- Bugfix: Make sure that Consul discovery properly handles the datacenter name ([#1533])
- Bugfix: Make sure that the feature-walk code is protected against clusters with no endpoints at all ([#1532])

[#1532]: https://github.com/datawire/ambassador/issues/1532
[#1533]: https://github.com/datawire/ambassador/issues/1533

## [0.61.0] May 08, 2019
[0.61.0]: https://github.com/datawire/ambassador/compare/0.60.3...0.61.0

Ambassador 0.61.0 metadata

### Changes:
- Feature: Support for minimum and maximum TLS versions (#689)
- Feature: Allow choosing whether to append or overwrite when adding request or response headers (#1481) - thanks to @ysaakpr
- Feature: Support for circuit breakers (#360)
- Feature: Support for automatic retries (#1127) - thanks to @l1v3
- Feature: Support for shadow traffic weighting - thanks to @nemo83
- Feature: Support for HTTP/1.0 (#988) - thanks to @cyrus-mc
- Bugfix: Problem with local Consul agent resolver and non-standard HTTP port (#1508)
- Bugfix: Round each mapping's weight to an integer to prevent invalid Envoy configurations when using weights (#1289) - thanks to @esmet
- Bugfix: Fix deadlock on invalid Envoy configuration (#1491) - thanks to @esmet
- Bugfix: Fixed LightStep gRPC TracingService (#1189) - thanks to @sbaum1994
## [0.60.3] May 01, 2019
[0.60.3]: https://github.com/datawire/ambassador/compare/0.60.2...0.60.3

### Changes since 0.60.2

- When scanning its configuration for secrets and endpoints that must be watched, 0.60.2 could fail with certain configurations if TLS termination but not origination was active. Those failures are fixed now.

## [0.60.2] April 29, 2019
[0.60.2]: https://github.com/datawire/ambassador/compare/0.60.1...0.60.2

### Changes since 0.60.1

- Ambassador is now much more careful about which endpoints and secrets it pays attention to. ([#1465] again -- thanks to [@flands](https://github.com/flands) and @seandon for the help here!)

[#1465]: https://github.com/datawire/ambassador/issues/1465

## [0.60.1] April 25, 2019
[0.60.1]: https://github.com/datawire/ambassador/compare/0.60.0...0.60.1

### Changes since 0.60.0

- Speed up initial parsing of WATT snapshots considerably ([#1465])
- Don't look at secrets in the kube-system namespace, or for service-account tokens.
- Make sure that secrets we do look at are correctly associated with their namespaces ([#1467] -- thanks to @flands and @derrickburns for their contributions here!)
- Allow tuning the number of input snapshots retained for debugging
- Include the grab-snapshots.py script to help with debuggability

[#1465]: https://github.com/datawire/ambassador/issues/1465
[#1467]: https://github.com/datawire/ambassador/issues/1467

## [0.60.0] April 23, 2019
[0.60.0]: https://github.com/datawire/ambassador/compare/0.53.1...0.60.0

### Changes since 0.53.1

- BREAKING CHANGE: Ambassador listens on 8080 and 8443 by default so it does not need to run as root
- Ambassador natively supports using Consul for service discovery
- `AMBASSADOR_ENABLE_ENDPOINTS` is no longer needed; configure using the `Resolver` resource instead
- Support for the Maglev load balancing algorithm
- Support `connect_timeout_ms`. Thanks to Pétur Erlingsson.
- Support for `idle_timeout_ms` Thanks to Aaron Triplett.
- Ambassador will properly reload renewed Let's Encrypt certificates (#1416). Thanks to Matthew Ceroni.
- Ambassador will now properly redirect from HTTP to HTTPS based on `x-forwarded-proto` (#1233).
- The `case_sensitive` field now works when `host_redirect` is set to true (#699). Thanks to Peter Choi and Christopher Coté.

## [0.53.1] April 5, 2019
[0.53.1]: https://github.com/datawire/ambassador/compare/0.52.1...0.53.1

(0.53.0 was immediately supplanted by 0.53.1.)

## SECURITY FIXES

Ambassador 0.53.1 addresses two security issues in Envoy Proxy, CVE-2019-9900 and CVE-2019-9901:

- CVE-2019-9900 (Score 8.3/High). When parsing HTTP/1.x header values, Envoy 1.9 and before does not reject embedded zero characters (NUL, ASCII 0x0).

- CVE-2019-9901 (Score 8.3/High). Envoy does not normalize HTTP URL paths in Envoy 1.9 and before.

Since these issues can potentially allow a remote attacker to use maliciously-crafted URLs to bypass
authentication, anyone running an Ambassador prior to 0.53.1 should upgrade.

### UPCOMING CHANGES

Ambassador 0.60 will listen on ports 8080/8443 by default. The diagnostics service in Ambassador 0.52.0
will try to warn you if your configuration will be affected by this change.

## Other changes since 0.52.1

- `AuthService` version `ambassador/v1` can now explicitly configure how much body data is sent
  to the external authentication service.

## [0.52.1] March 26, 2019
[0.52.1]: https://github.com/datawire/ambassador/compare/0.52.0...0.52.1

### Changes since 0.52.0

- You can specify the `AMBASSADOR_NO_SECRETS` environment variable to prevent Ambassador from
  watching Kubernetes secrets at all (thanks [@esmet](https://github.com/esmet)!) ([#1293])
- The services used when you do `docker run ambassador --demo` have been moved into the Docker image,
  to remove external dependencies from the Ambassador quickstart.

[#1293]: https://github.com/datawire/ambassador/issues/1293

## [0.52.0] March 21, 2019
[0.52.0]: https://github.com/datawire/ambassador/compare/0.51.2...0.52.0

### Changes since 0.51.2

- Initial support for endpoint routing, rather than relying on `kube-proxy` ([#1031])
   - set `AMBASSADOR_ENABLE_ENDPOINTS` in the environment to allow this
- Initial support for Envoy ring hashing and session affinity (requires endpoint routing!)
- Support Lua filters (thanks to [@lolletsoc](https://github.com/lolletsoc)!)
- Support gRPC-Web (thanks to [@gertvdijk](https://github.com/gertvdijk)!) ([#456])
- Support for gRPC HTTP 1.1 bridge (thanks to [@rotemtam](https://github.com/rotemtam)!)
- Allow configuring `num-trusted-hosts` for `X-Forwarded-For`
- External auth services using gRPC can now correctly add new headers ([#1313])
- External auth services correctly add trace spans
- Ambassador should respond to changes more quickly now ([#1294], [#1318])
- Ambassador startup should be faster now

[#456]: https://github.com/datawire/ambassador/issues/456
[#1031]: https://github.com/datawire/ambassador/issues/1031
[#1294]: https://github.com/datawire/ambassador/issues/1294
[#1313]: https://github.com/datawire/ambassador/issues/1313
[#1318]: https://github.com/datawire/ambassador/issues/1318

## [0.51.2] March 12, 2019
[0.51.2]: https://github.com/datawire/ambassador/compare/0.51.1...0.51.2

### Changes since 0.51.1

- Cookies are now correctly handled when using external auth services... really. ([#1211])

[#1211]: https://github.com/datawire/ambassador/issues/1211

## [0.51.1] March 11, 2019
[0.51.1]: https://github.com/datawire/ambassador/compare/0.51.0...0.51.1

### Changes since 0.51.0

- Ambassador correctly handles services in namespaces other than the one Ambassador is running in.

## [0.51.0] March 8, 2019
[0.51.0]: https://github.com/datawire/ambassador/compare/0.50.3...0.51.0

**0.51.0 is not recommended: upgrade to 0.51.1.**

### Changes since 0.50.3

- Ambassador can now route any TCP connection, using the new `TCPMapping` resource. ([#420])
- Cookies are now correctly handled when using external auth services ([#1211])
- Lots of work in docs and testing under the hood

[#420]: https://github.com/datawire/ambassador/issues/420
[#1211]: https://github.com/datawire/ambassador/issues/1211

### Limitations in 0.51.0

At present, you cannot mix HTTP and HTTPS upstream `service`s in any Ambassador resource. This restriction will be lifted in a future Ambassador release.

## [0.50.3] February 21, 2019
[0.50.3]: https://github.com/datawire/ambassador/compare/0.50.2...0.50.3

### Fixes since 0.50.2

- Ambassador saves configuration snapshots as it manages configuration changes. 0.50.3 keeps only 5 snapshots,
  to bound its disk usage. The most recent snapshot has no suffix; the `-1` suffix is the next most recent, and
  the `-4` suffix is the oldest.
- Ambassador will not check for available updates more often than once every four hours.

### Limitations in 0.50.3

At present, you cannot mix HTTP and HTTPS upstream `service`s in any Ambassador resource. This restriction will be lifted in a future Ambassador release.

## [0.50.2] February 15, 2019
[0.50.2]: https://github.com/datawire/ambassador/compare/0.50.1...0.50.2

### Important fixes since 0.50.1

- Ambassador no longer requires annotations in order to start -- with no configuration, it will launch with only the diagnostics service available. ([#1203])
- If external auth changes headers, routing will happen based on the changed values. ([#1226])

### Other changes since 0.50.1

- Ambassador will no longer log errors about Envoy statistics being unavaible before startup is complete ([#1216])
- The `tls` attribute is again available to control the client certificate offered by an `AuthService` ([#1202])

### Limitations in 0.50.2

At present, you cannot mix HTTP and HTTPS upstream `service`s in any Ambassador resource. This restriction will be lifted in a future Ambassador release.

[#1202]: https://github.com/datawire/ambassador/issues/1202
[#1203]: https://github.com/datawire/ambassador/issues/1203
[#1216]: https://github.com/datawire/ambassador/issues/1216
[#1226]: https://github.com/datawire/ambassador/issues/1226

## [0.50.1] February 7, 2019
[0.50.1]: https://github.com/datawire/ambassador/compare/0.50.0...0.50.1

**0.50.1 is not recommended: upgrade to 0.52.0.**

### Changes since 0.50.0

- Ambassador defaults to only doing IPv4 DNS lookups. IPv6 can be enabled in the Ambassador module or in a Mapping. ([#944])
- An invalid Envoy configuration should not cause Ambassador to hang.
- Testing using `docker run` and `docker compose` is supported again. ([#1160])
- Configuration from the filesystem is supported again, but see the "Running Ambassador" documentation for more.
- Datawire's default Ambassador YAML no longer asks for any permissions for `ConfigMap`s.

[#944]: https://github.com/datawire/ambassador/issues/944
[#1160]: https://github.com/datawire/ambassador/issues/1160

## [0.50.0] January 29, 2019
[0.50.0]: https://github.com/datawire/ambassador/compare/0.50.0-rc6...0.50.0

**Ambassador 0.50.0 is a major rearchitecture of Ambassador onto Envoy V2 using the ADS. See the "BREAKING NEWS"
section above for more information.**

(Note that Ambassador 0.50.0-rc7 and -rc8 were internal releases.)

### Changes since 0.50.0-rc6

- `AMBASSADOR_SINGLE_NAMESPACE` is finally correctly supported and properly tested ([#1098])
- Ambassador won't throw an exception for name collisions between resources ([#1155])
- A TLS `Module` can now coexist with SNI (the TLS `Module` effectively defines a fallback cert) ([#1156])
- `ambassador dump --diag` no longer requires you to explicitly state `--v1` or `--v2`

### Limitations in 0.50.0 GA

- Configuration from the filesystem is not supported in 0.50.0. It will be resupported in 0.50.1.
- A `TLSContext` referencing a `secret` in another namespace will not function when `AMBASSADOR_SINGLE_NAMESPACE` is set.

[#1098]: https://github.com/datawire/ambassador/issues/1098
[#1155]: https://github.com/datawire/ambassador/issues/1155
[#1156]: https://github.com/datawire/ambassador/issues/1156

## [0.50.0-rc6] January 28, 2019
[0.50.0-rc6]: https://github.com/datawire/ambassador/compare/0.50.0-rc5...0.50.0-rc6

**Ambassador 0.50.0-rc6 is a release candidate**.

### Changes since 0.50.0-rc5

- Ambassador watches certificates and automatically updates TLS on certificate changes ([#474])
- Ambassador no longer saves secrets it hasn't been told to use to disk ([#1093])
- Ambassador correctly honors `AMBASSADOR_SINGLE_NAMESPACE` rather than trying to access all namespaces ([#1098])
- Ambassador correctly honors the `AMBASSADOR_CONFIG_BASE_DIR` setting again ([#1118])
- Configuration changes take effect much more quickly than in RC5 ([#1148])
- `redirect_cleartext_from` works with no configured secret, to support TLS termination at a downstream load balancer ([#1104])
- `redirect_cleartext_from` works with the `PROXY` protocol ([#1115])
- Multiple `AuthService` resources (for canary deployments) work again ([#1106])
- `AuthService` with `allow_request_body` works correctly with an empty body and no `Content-Length` header ([#1140])
- `Mapping` supports the `bypass_auth` attribute to bypass authentication (thanks, @patricksanders! [#174])
- The diagnostic service no longer needs to re-parse the configuration on every page load ([#483])
- Startup is now faster and more stable
- The Makefile should do the right thing if your PATH has spaces in it (thanks, @er1c!)
- Lots of Helm chart, statsd, and doc improvements (thanks, @Flydiverny, @alexgervais, @bartlett, @victortv7, and @zencircle!)

[#174]: https://github.com/datawire/ambassador/issues/174
[#474]: https://github.com/datawire/ambassador/issues/474
[#483]: https://github.com/datawire/ambassador/issues/483
[#1093]: https://github.com/datawire/ambassador/issues/1093
[#1098]: https://github.com/datawire/ambassador/issues/1098
[#1104]: https://github.com/datawire/ambassador/issues/1104
[#1106]: https://github.com/datawire/ambassador/issues/1106
[#1115]: https://github.com/datawire/ambassador/issues/1115
[#1118]: https://github.com/datawire/ambassador/issues/1118
[#1140]: https://github.com/datawire/ambassador/issues/1140
[#1148]: https://github.com/datawire/ambassador/issues/1148

## [0.50.0-rc5] January 14, 2019
[0.50.0-rc5]: https://github.com/datawire/ambassador/compare/0.50.0-rc4...0.50.0-rc5

**Ambassador 0.50.0-rc5 is a release candidate**.

### Changes since 0.50.0-rc4

- Websocket connections will now be authenticated if an AuthService is configured [#1026]
- Client certificate authentication should function whether configured from a TLSContext resource or from the the old-style TLS module (this is the full fix for [#993])
- Ambassador can now switch listening ports without a restart (e.g. switching from cleartext to TLS) [#1100]
- TLS origination certificates (including Istio mTLS) should now function [#1071]
- The diagnostics service should function in all cases. [#1096]
- The Ambassador image is significantly (~500MB) smaller than RC4.

[#933]: https://github.com/datawire/ambassador/issues/993
[#1026]: https://github.com/datawire/ambassador/issues/1026
[#1071]: https://github.com/datawire/ambassador/issues/1071
[#1096]: https://github.com/datawire/ambassador/issues/1096
[#1100]: https://github.com/datawire/ambassador/issues/1100

## [0.50.0-rc4] January 9, 2019
[0.50.0-rc4]: https://github.com/datawire/ambassador/compare/0.50.0-rc3...0.50.0-rc4

**Ambassador 0.50.0-rc4 is a release candidate**, and fully supports running under Microsoft Azure.

### Changes since 0.50.0-rc3

- Ambassador fully supports running under Azure [#1039]
- The `proto` attribute of a v1 `AuthService` is now optional, and defaults to `http`
- Ambassador will warn about the use of v0 configuration resources.

[#1039]: https://github.com/datawire/ambassador/issues/1039

## [0.50.0-rc3] January 3, 2019
[0.50.0-rc3]: https://github.com/datawire/ambassador/compare/0.50.0-rc2...0.50.0-rc3

**Ambassador 0.50.0-rc3 is a release candidate**, but see below for an important warning about Azure.

### Microsoft Azure

There is a known issue with recently-created Microsoft Azure clusters where Ambassador will stop receiving service
updates after running for a short time. This will be fixed in 0.50.0-GA.

### Changes since 0.50.0-rc2

- The `Location` and `Set-Cookie` headers should always be allowed from the auth service when using an `ambassador/v0` config [#1054]
- `add_response_headers` (parallel to `add_request_headers`) is now supported (thanks, @n1koo!)
- `host_redirect` and `shadow` both now work correctly [#1057], [#1069]
- Kat is able to give better information when it cannot parse a YAML specification.

[#1054]: https://github.com/datawire/ambassador/issues/1054
[#1057]: https://github.com/datawire/ambassador/issues/1057
[#1069]: https://github.com/datawire/ambassador/issues/1069

## [0.50.0-rc2] December 24, 2018
[0.50.0-rc2]: https://github.com/datawire/ambassador/compare/0.50.0-rc1...0.50.0-rc2

**Ambassador 0.50.0-rc2 fixes some significant TLS bugs found in RC1.**

### Changes since 0.50.0-rc1:

- TLS client certificate verification should function correctly (including requiring client certs).
- TLS context handling (especially with multiple contexts and origination contexts) has been made more consistent and correct.
    - Ambassador is now much more careful about reporting errors in TLS configuration (especially around missing keys).
    - You can reference a secret in another namespace with `secret: $secret_name.$namespace`.
    - Ambassador will now save certificates loaded from Kubernetes to `$AMBASSADOR_CONFIG_BASE_DIR/$namespace/secrets/$secret_name`.
- `use_proxy_proto` should be correctly supported [#1050].
- `AuthService` v1 will default its `proto` to `http` (thanks @flands!)
- The JSON diagnostics service supports filtering: requesting `/ambassador/v0/diag/?json=true&filter=errors`, for example, will return only the errors element from the diagnostic output.

[#1050]: https://github.com/datawire/ambassador/issues/1050

## [0.50.0-rc1] December 19, 2018
[0.50.0-rc1]: https://github.com/datawire/ambassador/compare/0.50.0-ea7...0.50.0-rc1

**Ambassador 0.50.0-rc1 is a release candidate.**

### Changes since 0.50.0-ea7:

- Websockets should work happily with external authentication [#1026]
- A `TracingService` using a long cluster name works now [#1025]
- TLS origination certificates are no longer offered to clients when Ambassador does TLS termination [#983]
- Ambassador will listen on port 443 only if TLS termination contexts are present; a TLS origination context will not cause the switch
- The diagnostics service is working, and correctly reporting errors, again. [#1019]
- `timeout_ms` in a `Mapping` works correctly again [#990]
- Ambassador sends additional anonymized usage data to help Datawire prioritize bug fixes, etc.
  See `docs/ambassador/running.md` for more information, including how to disable this function.

[#983]: https://github.com/datawire/ambassador/issues/983
[#990]: https://github.com/datawire/ambassador/issues/990
[#1019]: https://github.com/datawire/ambassador/issues/1019
[#1025]: https://github.com/datawire/ambassador/issues/1025
[#1026]: https://github.com/datawire/ambassador/issues/1026

## [0.50.0-ea7] November 19, 2018
[0.50.0-ea7]: https://github.com/datawire/ambassador/compare/0.50.0-ea6...0.50.0-ea7

**Ambassador 0.50.0-ea7 is an EARLY ACCESS release! IT IS NOT SUPPORTED FOR PRODUCTION USE.**

### Upcoming major changes:

- **API version `ambassador/v0` will be officially deprecated in Ambassador 0.50.0.**
  API version `ambassador/v1` will the minimum recommended version for resources in Ambassador 0.50.0.

- Some resources will change between `ambassador/v0` and `ambassador/v1`.
   - For example, the `Mapping` resource will no longer support `rate_limits` as that functionality will
     be subsumed by `labels`.

### Changes since 0.50.0-ea6:

- Ambassador now supports `labels` for all `Mapping`s.
- Configuration of rate limits for a `Mapping` is now handled by providing `labels` in the domain configured
  for the `RateLimitService` (by default, this is "ambassador").
- Ambassador, once again, supports `statsd` for statistics gathering.
- The Envoy `buffer` filter is supported.
- Ambassador can now use GRPC to call the external authentication service, and also include the message body
  in the auth call.
- It's now possible to use environment variables to modify the configuration directory (thanks @n1koo!).
- Setting environment variable `AMBASSADOR_KUBEWATCH_NO_RETRY` will cause the Ambassador pod to exit, and be
  rescheduled, if it loses its connection to the Kubernetes API server.
- Many dependencies have been updated, most notably including switching to kube-client 8.0.0.

## [0.50.0-ea6] November 19, 2018
[0.50.0-ea6]: https://github.com/datawire/ambassador/compare/0.50.0-ea5...0.50.0-ea6

**Ambassador 0.50.0-ea6 is an EARLY ACCESS release! IT IS NOT SUPPORTED FOR PRODUCTION USE.**

### Changes since 0.50.0-ea5:

- `alpn_protocols` is now supported in the `TLS` module and `TLSContext`s
- Using `TLSContext`s to provide TLS termination contexts will correctly switch Ambassador to listening on port 443.
- `redirect_cleartext_from` is now supported with SNI
- Zipkin `TracingService` configuration now supports 128-bit trace IDs and shared span contexts (thanks, @alexgervais!)
- Zipkin should correctly trace calls to external auth services (thanks, @alexgervais!)
- `AuthService` configurations now allow separately configuring headers allowed from the client to the auth service, and from the auth service upstream
- Ambassador won't endlessly append `:annotation` to K8s resources
- The Ambassador CLI no longer requires certificate files to be present when dumping configurations
- `make mypy` will run full type checks on Ambassador to help developers

## [0.50.0-ea5] November 6, 2018
[0.50.0-ea5]: https://github.com/datawire/ambassador/compare/0.50.0-ea4...0.50.0-ea5

**Ambassador 0.50.0-ea5 is an EARLY ACCESS release! IT IS NOT SUPPORTED FOR PRODUCTION USE.**

### Changes since 0.50.0-ea4:

- **`use_remote_address` is now set to `true` by default.** If you need the old behavior, you will need to manually set `use_remote_address` to `false` in the `ambassador` `Module`.
- Ambassador 0.50.0-ea5 **supports SNI!**  See the docs for more here.
- Header matching is now supported again, including `host` and `method` headers.

## [0.50.0-ea4] October 31, 2018
[0.50.0-ea4]: https://github.com/datawire/ambassador/compare/0.50.0-ea3...0.50.0-ea4

**Ambassador 0.50.0-ea4 is an EARLY ACCESS release! IT IS NOT SUPPORTED FOR PRODUCTION USE.**

### Changes since 0.50.0-ea3:

- Ambassador 0.50.0-ea4 uses Envoy 1.8.0.
- `RateLimitService` is now supported. **You will need to restart Ambassador if you change the `RateLimitService` configuration.** We expect to lift this restriction in a later release; for now, the diag service will warn you when a restart is required.
   - The `RateLimitService` also has a new `timeout_ms` attribute, which allows overriding the default request timeout of 20ms.
- GRPC is provisionally supported, but still needs improvements in test coverage.
- Ambassador will correctly include its EA number when checking for updates.

## [0.50.0-ea3] October 21, 2018
[0.50.0-ea3]: https://github.com/datawire/ambassador/compare/0.50.0-ea2...0.50.0-ea3

**Ambassador 0.50.0-ea3 is an EARLY ACCESS release! IT IS NOT SUPPORTED FOR PRODUCTION USE.**

### Changes since 0.50.0-ea2:

- `TracingService` is now supported. **You will need to restart Ambassador if you change the `TracingService` configuration.** We expect to lift this restriction in a later release; for now, the diag service will warn you when a restart is required.
- Websockets are now supported, **including** mapping the same websocket prefix to multiple upstream services for canary releases or load balancing.
- KAT supports full debug logs by individual `Test` or `Query`.

**Ambassador 0.50.0 is not yet feature-complete. Read the Limitations and Breaking Changes sections in the 0.50.0-ea1 section below for more information.**

## [0.50.0-ea2] October 16, 2018
[0.50.0-ea2]: https://github.com/datawire/ambassador/compare/0.50.0-ea1...0.50.0-ea2

**Ambassador 0.50.0-ea2 is an EARLY ACCESS release! IT IS NOT SUPPORTED FOR PRODUCTION USE.**

### Changes since 0.50.0-ea1:

- Attempting to enable TLS termination without supplying a valid cert secret will result in HTTP on port 80, rather than HTTP on port 443. **No error will be displayed in the diagnostic service yet.** This is a bug and will be fixed in `-ea3`.
- CORS is now supported.
- Logs are no longer full of accesses from the diagnostic service.
- KAT supports isolating OptionTests.
- The diagnostics service now shows the V2 config actually in use, not V1.
- `make` will no longer rebuild the Python venv so aggressively.

**Ambassador 0.50.0 is not yet feature-complete. Read the Limitations and Breaking Changes sections in the 0.50.0-ea1 section below for more information.**

## [0.50.0-ea1] October 11, 2018
[0.50.0-ea1]: https://github.com/datawire/ambassador/compare/0.40.0...0.50.0-ea1

**Ambassador 0.50.0-ea1 is an EARLY ACCESS release! IT IS NOT SUPPORTED FOR PRODUCTION USE.**

### Ambassador 0.50.0 is not yet feature-complete. Limitations:

- `RateLimitService` and `TracingService` resources are not currently supported.
- WebSockets are not currently supported.
- CORS is not currently supported.
- GRPC is not currently supported.
- TLS termination is not
- `statsd` integration has not been tested.
- The logs are very cluttered.
- Configuration directly from the filesystem isn’t supported.
- The diagnostics service cannot correctly drill down by source file, though it can drill down by route or other resources.
- Helm installation has not been tested.
- `AuthService` does not currently have full support for configuring headers to be sent to the extauth service. At present it sends all the headers listed in `allowed_headers` plus:
   - `Authorization`
   - `Cookie`
   - `Forwarded`
   - `From`
   - `Host`
   - `Proxy-Authenticate`
   - `Proxy-Authorization`
   - `Set-Cookie`
   - `User-Agent`
   - `X-Forwarded-For`
   - `X-Forwarded-Host`
   - `X-Forwarded`
   - `X-Gateway-Proto`
   - `WWW-Authenticate`

### **BREAKING CHANGES** from 0.40.0

- Configuration from a `ConfigMap` is no longer supported.
- The authentication `Module` is no longer supported; use `AuthService` instead (which you probably already were).
- External authentication now uses the core Envoy `envoy.ext_authz` filter, rather than the custom Datawire auth filter.
   - `ext_authz` speaks the same protocol, and your existing external auth services should work, however:
   - `ext_authz` does _not_ send all the request headers to the external auth service (see above in `Limitations`).
- Circuit breakers and outlier detection are not supported. They will be reintroduced in a later Ambassador release.
- Ambassador now _requires_ a TLS `Module` to enable TLS termination, where previous versions would automatically enable termation if the `ambassador-certs` secret was present. A minimal `Module` for the same behavior is:

        ---
        kind: Module
        name: tls
        config:
          server:
            secret: ambassador-certs

## [0.40.2] November 26, 2018
[0.40.2]: https://github.com/datawire/ambassador/compare/0.40.1...0.40.2

### Minor changes:
- Feature: Support using environment variables to modify the configuration directory (thanks @n1koo!)
- Feature: In Helmfile, support `volumeMounts` (thanks @kyschouv!)
- Bugfix: In Helmfile, correctly quote `.Values.namespace.single` (thanks @bobby!)
- Bugfix: In Helmfile, correctly support `Nodeport` in HTTP and HTTPS (thanks @n1koo!)

## [0.40.1] October 29, 2018
[0.40.1]: https://github.com/datawire/ambassador/compare/0.40.0...0.40.1

### Minor changes:
- Feature: Support running Ambassador as a `Daemonset` via Helm (thanks @DipeshMitthalal!)
- Feature: Switch to Envoy commit 5f795fe2 to fix a crash if attempting to add headers after using an AuthService (#647, #680)

## [0.40.0] September 25, 2018
[0.40.0]: https://github.com/datawire/ambassador/compare/0.39.0...0.40.0

### Minor changes:

- Feature: Allow users to override the `STATSD_HOST` value (#810). Thanks to @rsyvarth.
- Feature: Support LightStep distributed tracing (#796). Thanks to @alexgervais.
- Feature: Add service label in Helm chart (#778). Thanks to @sarce.
- Feature: Add support for load balancer IP in Helm chart (#765). Thanks to @larsha.
- Feature: Support prometheus mapping configurations (#746). Thanks to @bcatcho.
- Feature: Add support for `loadBalancerSourceRanges` to Helm chart (#764). Thanks to @mtbdeano.
- Feature: Support for namespaces and Ambassador ID in Helm chart (#588, #643). Thanks to @MichielDeMey and @jstol.
- Bugfix: Add AMBASSADOR_VERIFY_SSL_FALSE flag (#782, #807). Thanks to @sonrier.
- Bugfix: Fix Ambassador single namespace in Helm chart (#827). Thanks to @sarce.
- Bugfix: Fix Helm templates and default values (#826).
- Bugfix: Add `stats-sink` back to Helm chart (#763).
- Bugfix: Allow setting `timeout_ms` to 0 for gRPC streaming services (#545). Thanks to @lovers36.
- Bugfix: Update Flask to 0.12.3.

## [0.39.0] August 30, 2018
[0.39.0]: https://github.com/datawire/ambassador/compare/0.38.0...0.39.0

### Major Changes:

- BugFix: The statsd container has been removed by default in order to avoid DoSing Kubernetes DNS. The functionality can be re-enabled by setting the `STATSD_ENABLED` environment variable to `true` in the Ambassador deployment YAML (#568).
- Docs: Added detailed Ambassador + Istio Integration Documentation on monitoring and distributed tracing. - @feitnomore

### Minor Changes:

- Docs: Added instructions for running Ambassador with Docker Compose. - @bcatcho
- BugFix: Fix Ambassador to more aggressively reconnect to Kubernetes (#554). - @nmatsui
- Feature: Diagnostic view displays AuthService, RateLimitService, and TracingService (#730). - @alexgervais
- Feature: Enable Ambassador to tag tracing spans with request headers via `tag_headers`. - @alexgervais

## [0.38.0] August 08, 2018
[0.38.0]: https://github.com/datawire/ambassador/compare/0.37.0...0.38.0

### Major changes:
- Feature: Default CORS configuration can now be set - @KowalczykBartek
- BugFix: Ambassador does not crash with empty YAML config anymore - @rohan47

### Minor changes:
- DevEx: `master` is now latest, `stable` tracks the latest released version
- DevEx: release-prep target added to Makefile to facilitate releasing process
- DevEx: all tests now run in parallel, consuming lesser time
- BugFix: Ambassador SIGCHLD messages are less scary looking now

## [0.37.0] July 31, 2018:
[0.37.0]: https://github.com/datawire/ambassador/compare/0.36.0...0.37.0

### Major changes:
- Feature: Added support for request tracing (by Alex Gervais)

## [0.36.0] July 26, 2018:
[0.36.0]: https://github.com/datawire/ambassador/compare/0.35.3...0.36.0

### Major changes:
- Fix: HEAD requests no longer cause segfaults
- Feature: TLS can now be configured with arbitrary secret names, instead of predefined secrets
- Change: The Envoy dynamic header value `%CLIENT_IP%` is no longer supported. Use `%DOWNSTREAM_REMOTE_ADDRESS_WITHOUT_PORT%` instead. (This is due to a change in Envoy 1.7.0.)

## [0.35.3] July 18, 2018: **READ THE WARNING ABOVE**
[0.35.3]: https://github.com/datawire/ambassador/compare/0.35.2...0.35.3

### Changed

Major changes:
- Ambassador is now based on Envoy v1.7.0
- Support for X-FORWARDED-PROTO based redirection, generally used with Layer 7 load balancers
- Support for port based redirection using `redirect_cleartext_from`, generally used with Layer 4 load balancers
- Specifying HTTP and HTTPS target ports in Helm chart

Other changes:
- End-to-end tests can now be run with `make e2e` command
- Helm release automation has been fixed
- Mutliple end-to-end tests are now executed in parallel, taking lesser time
- Huge revamp to documentation around unit tests
- Documentation changes

## [0.35.2] July 5, 2018: **READ THE WARNING ABOVE**
[0.35.2]: https://github.com/datawire/ambassador/compare/0.35.1...0.35.2

### Changed

- 0.35.2 is almost entirely about updates to Datawire testing infrastructure.
- The only user-visible change is that Ambassador will do a better job of showing which Kubernetes objects define Ambassador configuration objects when using `AMBASSADOR_ID` to run multiple Ambassadors in the same cluster.

## [0.35.1] June 25, 2018: **READ THE WARNING ABOVE**
[0.35.1]: https://github.com/datawire/ambassador/compare/0.35.0...0.35.1

### Changed

- Properly support supplying additional TLS configuration (such as `redirect_cleartext_from`) when using certificates from a Kubernetes `Secret`
- Update Helm chart to allow customizing annotations on the deployed `ambassador` Kubernetes `Service` (thanks @psychopenguin!)

## [0.35.0] June 25, 2018: **READ THE WARNING ABOVE**
[0.35.0]: https://github.com/datawire/ambassador/compare/0.34.3...0.35.0

### Changed

- 0.35.0 re-supports websockets, but see the **BREAKING NEWS** for an important caveat.
- 0.35.0 supports running as non-root. See the **BREAKING NEWS** above for more information.
- Make sure regex matches properly handle backslashes, and properly display in the diagnostics service (thanks @alexgervais!).
- Prevent kubewatch from falling into an endless spinloop (thanks @mechpen!).
- Support YAML array syntax for CORS array elements.

## [0.34.3] June 13, 2018: **READ THE WARNING ABOVE**
[0.34.3]: https://github.com/datawire/ambassador/compare/0.34.2...0.34.3

### Changed

- **0.34.3 cannot support websockets**: see the **WARNING** above.
- Fix a possible crash if no annotations are found at all (#519).
- Improve logging around service watching and such.

## [0.34.2] June 11, 2018: **READ THE WARNING ABOVE**
[0.34.2]: https://github.com/datawire/ambassador/compare/0.34.1...0.34.2

### Changed

- **0.34.2 cannot support websockets**: see the **WARNING** above.
- Ambassador is now based on Envoy 1.6.0!
- Ambassador external auth services can now modify existing headers in place, as well as adding new headers.
- Re-support the `ambassador-cacert` secret for configuring TLS client-certificate authentication. **Note well** that a couple of things have changed in setting this up: you'll use the key `tls.crt`, not `fullchain.pem`. See https://www.getambassador.io/reference/auth-tls-certs for more.

## [0.34.1] June 4, 2018
[0.34.1]: https://github.com/datawire/ambassador/compare/0.34.0...0.34.1

### Bugfixes

- Unbuffer log output for better diagnostics.
- Switch to gunicorn instead of Werkzeug for the diag service.
- Use the YAML we release as the basis for end-to-end testing.

## [0.34.0] May 16, 2018
[0.34.0]: https://github.com/datawire/ambassador/compare/0.33.1...0.34.0

### Changed

- When originating TLS, use the `host_rewrite` value to set outgoing SNI. If no `host_rewrite` is set, do not use SNI.
- Allow disabling external access to the diagnostics service (with thanks to @alexgervais and @dougwilson).

## [0.33.1] May 16, 2018
[0.33.1]: https://github.com/datawire/ambassador/compare/0.33.0...0.33.1

### Changed

- Fix YAML error on statsd pod.

## [0.33.0] May 14, 2018
[0.33.0]: https://github.com/datawire/ambassador/compare/v0.32.2...0.33.0

### Changed

- Fix support for `host_redirect` in a `Mapping`. **See the `Mapping` documentation** for more details: the definition of the `host_redirect` attribute has changed.

## [0.32.2] May 2, 2018
[0.32.2]: https://github.com/datawire/ambassador/compare/v0.32.0...v0.32.2

(Note that 0.32.1 was an internal release.)

### Changed

- Fix a bad bootstrap CSS inclusion that would cause the diagnostic service to render incorrectly.

## [0.32.0] April 27, 2018
[0.32.0]: https://github.com/datawire/ambassador/compare/v0.31.0...v0.32.0

### Changed

- Traffic shadowing is supported using the `shadow` attribute in a `Mapping`
- Multiple Ambassadors can now run more happily in a single cluster
- The diagnostic service will now show you what `AuthService` configuration is active
- The `tls` keyword now works for `AuthService` just like it does for `Mapping` (thanks @dvavili!)

## [0.31.0] April 12, 2018
[0.31.0]: https://github.com/datawire/ambassador/compare/v0.30.2...v0.31.0

### Changed

- Rate limiting is now supported (thanks, @alexgervais!) See the docs for more detail here.
- The `statsd` container has been quieted down yet more (thanks again, @alexgervais!).

## [0.30.2] March 26, 2018
[0.30.2]: https://github.com/datawire/ambassador/compare/v0.30.1...v0.30.2

### Changed

- drop the JavaScript `statsd` for a simple `socat`-based forwarder
- ship an Ambassador Helm chart (thanks @stefanprodan!)
   - Interested in testing Helm? See below!
- disable Istio automatic sidecar injection (thanks @majelbstoat!)
- clean up some doc issues (thanks @lavoiedn and @endrec!)

To test Helm, make sure you have `helm` installed and that you have `tiller` properly set up for your RBAC configuration. Then:

```
helm repo add datawire https://www.getambassador.io

helm upgrade --install --wait my-release datawire/ambassador
```

You can also use `adminService.type=LoadBalancer`.

## [0.30.1] March 26, 2018
[0.30.1]: https://github.com/datawire/ambassador/compare/v0.30.0...v0.30.1

### Fixed

- The `tls` module is now able to override TLS settings probed from the `ambassador-certs` secret

## [0.30.0] March 23, 2018
[0.30.0]: https://github.com/datawire/ambassador/compare/v0.29.0...v0.30.0

### Changed

- Support regex matching for `prefix` (thanks @radu-c!)
- Fix docs around `AuthService` usage

## [0.29.0] March 15, 2018
[0.29.0]: https://github.com/datawire/ambassador/compare/v0.28.2...v0.29.0

### Changed

- Default restart timings have been increased. **This will cause Ambassador to respond to service changes less quickly**; by default, you'll see changes appear within 15 seconds.
- Liveness and readiness checks are now enabled after 30 seconds, rather than 3 seconds, if you use our published YAML.
- The `statsd` container is now based on `mhart/alpine-node:9` rather than `:7`.
- `envoy_override` has been reenabled in `Mapping`s.

## [0.28.1] March 5, 2018 (and [0.28.0] on March 2, 2018)
[0.28.1]: https://github.com/datawire/ambassador/compare/v0.26.0...v0.28.1
[0.28.0]: https://github.com/datawire/ambassador/compare/v0.26.0...v0.28.1

(Note that 0.28.1 is identical to 0.28.0, and 0.27.0 was an internal release. These are related to the way CI generates tags, which we'll be revamping soon.)

### Changed

- Support tuning Envoy restart parameters
- Support `host_regex`, `method_regex`, and `regex_headers` to allow regular expression matches in `Mappings`
- Support `use_proxy_proto` and `use_remote_address` in the `ambassador` module
- Fine-tune the way we sort a `Mapping` based on its constraints
- Support manually setting the `precedence` of a `Mapping`, so that there's an escape hatch when the automagic sorting gets it wrong
- Expose `alpn_protocols` in the `tls` module (thanks @technicianted!)
- Make logs a lot quieter
- Reorganize and update documentation
- Make sure that `ambassador dump --k8s` will work correctly
- Remove a dependency on a `ConfigMap` for upgrade checks

## [0.26.0] February 13, 2018
[0.26.0]: https://github.com/datawire/ambassador/compare/v0.25.0...v0.26.0

### Changed

- The `authentication` module is deprecated in favor of the `AuthService` resource type.
- Support redirecting cleartext connections on port 80 to HTTPS on port 443
- Streamline end-to-end tests and, hopefully, allow them to work well without Kubernaut
- Clean up some documentation (thanks @lavoiedn!)

## [0.25.0] February 6, 2018
[0.25.0]: https://github.com/datawire/ambassador/compare/v0.23.0...v0.25.0

(Note that 0.24.0 was an internal release.)

### Changed

- CORS support (thanks @alexgervais!)
- Updated docs for
  - GKE
  - Ambassador + Istio
  - Ordering of `Mappings`
  - Prometheus with Ambassador
- Support multiple external authentication service instances, so that canarying `extauth` services is possible
- Correctly support `timeout_ms` in a `Mapping`
- Various build tweaks and end-to-end test speedups

## [0.23.0] January 17, 2018
[0.23.0]: https://github.com/datawire/ambassador/compare/v0.22.0...v0.23.0

### Changed

- Clean up build docs (thanks @alexgervais!)
- Support `add_request_headers` for, uh, adding requests headers (thanks @alexgervais!)
- Make end-to-end tests and Travis build process a bit more robust
- Pin to Kubernaut 0.1.39
- Document the use of the `develop` branch
- Don't default to `imagePullAlways`
- Switch to Alpine base with a stripped Envoy image

## [0.22.0] January 17, 2018
[0.22.0]: https://github.com/datawire/ambassador/compare/v0.21.1...v0.22.0

### Changed

- Switched to using `quay.io` rather than DockerHub. **If you are not using Datawire's published Kubernetes manifests, you will have to update your manifests!**
- Switched to building over Alpine rather than Ubuntu. (We're still using an unstripped Envoy; that'll change soon.)
- Switched to a proper production configuration for the `statsd` pod, so that it hopefully chews up less memory.
- Make sure that Ambassador won't generate cluster names that are too long for Envoy.
- Fix a bug where Ambassador could crash if there were too many egregious errors in its configuration.

## [0.21.1] January 11, 2018
[0.21.1]: https://github.com/datawire/ambassador/compare/v0.21.0...v0.21.1

### Changed

- Ambassador will no longer generate cluster names that exceed Envoy's 60-character limit.

## [0.21.0] January 3, 2018
[0.21.0]: https://github.com/datawire/ambassador/compare/v0.20.1...v0.21.0

### Changed

- If `AMBASSADOR_SINGLE_NAMESPACE` is present in the environment, Ambassador will only look for services in its own namespace.
- Ambassador `Mapping` objects now correctly support `host_redirect`, `path_redirect`, `host_rewrite`, `auto_host_rewrite`, `case_sensitive`, `use_websocket`, `timeout_ms`, and `priority`.

## [0.20.1] December 22, 2017
[0.20.1]: https://github.com/datawire/ambassador/compare/v0.20.0...v0.20.1

### Changed

- If Ambassador finds an empty YAML document, it will now ignore it rather than raising an exception.
- Includes the namespace of a service from an annotation in the name of its generated YAML file.
- Always process inputs in the same order from run to run.

## [0.20.0] December 18, 2017
[0.20.0]: https://github.com/datawire/ambassador/compare/v0.19.2...v0.20.0

### Changed

- Switch to Envoy 1.5 under the hood.
- Refocus the diagnostic service to better reflect what's actually visible when you're working at Ambassador's level.
- Allow the diagnostic service to display, and change, the Envoy log level.

## [0.19.2] December 12, 2017
[0.19.2]: https://github.com/datawire/ambassador/compare/v0.19.1...v0.19.2

### Changed

- Arrange for logs from the subsystem that watches for Kubernetes service changes (kubewatch) to have timestamps and such.
- Only do new-version checks every four hours.

## [0.19.1] December 4, 2017
[0.19.1]: https://github.com/datawire/ambassador/compare/v0.19.0...v0.19.1

### Changed

- Allow the diag service to look good (well, OK, not too horrible anyway) when Ambassador is running with TLS termination.
- Show clusters on the overview page again.
- The diag service now shows you the "health" of a cluster by computing it from the number of requests to a given service that didn't involve a 5xx status code, rather than just forwarding Envoy's stat, since we don't configure Envoy's stat in a meaningful way yet.
- Make sure that the tests correctly reported failures (sigh).
- Allow updating out-of-date diagnostic reports without requiring multiple test runs.

## [0.19.0] November 30, 2017
[0.19.0]: https://github.com/datawire/ambassador/compare/v0.18.2...v0.19.0

### Changed

- Ambassador can now use HTTPS upstream services: just use a `service` that starts with `https://` to enable it.
  - By default, Ambassador will not offer a certificate when using HTTPS to connect to a service, but it is possible to configure certificates. Please [contact us on Slack](https://d6e.co/slack) if you need to do this.
- HTTP access logs appear in the normal Kubernetes logs for Ambassador.
- It’s now possible to tell `ambassador config` to read Kubernetes manifests from the filesystem and build a configuration from the annotations in them (use the `--k8s` switch).
- Documentation on using Ambassador with Istio now reflects Ambassador 0.19.0 and Istio 0.2.12.

## [0.18.2] November 28, 2017
[0.18.2]: https://github.com/datawire/ambassador/compare/v0.18.0...v0.18.2

### Changed

- The diagnostics service will now tell you when updates are available.

## [0.18.0] November 20, 2017
[0.18.0]: https://github.com/datawire/ambassador/compare/v0.17.0...v0.18.0

### Changed

- The Host header is no longer overwritten when Ambassador talks to an external auth service. It will now retain whatever value the client passes there.

### Fixed

- Checks for updates weren’t working, and they have been restored. At present you’ll only see them in the Kubernetes logs if you’re using annotations to configure Ambassador — they’ll start showing up in the diagnostics service in the next release or so.

## [0.17.0] November 14, 2017
[0.17.0]: https://github.com/datawire/ambassador/compare/v0.16.0...v0.17.0

### Changed

- Allow Mappings to require matches on HTTP headers and `Host`
- Update tests, docs, and diagnostic service for header matching

### Fixed

- Published YAML resource files will no longer overwrite annotations on the Ambassador `service` when creating the Ambassador `deployment`

## [0.16.0] November 10, 2017
[0.16.0]: https://github.com/datawire/ambassador/compare/v0.15.0...v0.16.0

### Changed

- Support configuring Ambassador via `annotations` on Kubernetes `service`s
- No need for volume mounts! Ambassador can read configuration and TLS-certificate information directly from Kubernetes to simplify your Kubernetes YAML
- Expose more configuration elements for Envoy `route`s: `host_redirect`, `path_redirect`, `host_rewrite`, `auto_host_rewrite`, `case_sensitive`, `use_websocket`, `timeout_ms`, and `priority` get transparently copied

### Fixed

- Reenable support for gRPC

## [0.15.0] October 16, 2017
[0.15.0]: https://github.com/datawire/ambassador/compare/v0.14.2...v0.15.0

### Changed

- Allow `docker run` to start Ambassador with a simple default configuration for testing
- Support `host_rewrite` in mappings to force the HTTP `Host` header value for services that need it
- Support `envoy_override` in mappings for odd situations
- Allow asking the diagnostic service for JSON output rather than HTML

## [0.14.2] October 12, 2017
[0.14.2]: https://github.com/datawire/ambassador/compare/v0.14.0...v0.14.2

### Changed

- Allow the diagnostic service to show configuration errors.

## [0.14.0] October 5, 2017
[0.14.0]: https://github.com/datawire/ambassador/compare/v0.13.0...v0.14.0

### Changed

- Have a diagnostic service!
- Support `cert_required` in TLS config

## [0.13.0] September 25, 2017
[0.13.0]: https://github.com/datawire/ambassador/compare/v0.12.1...v0.13.0

### Changed

- Support using IP addresses for services.
- Check for collisions, so that trying to e.g. map the same prefix twice will report an error.
- Enable liveness and readiness probes, and have Kubernetes perform them by default.
- Document the presence of the template-override escape hatch.

## [0.12.1] September 22, 2017
[0.12.1]: https://github.com/datawire/ambassador/compare/v0.12.0...v0.12.1

### Changed

- Notify (in the logs) if a new version of Ambassador is available.

## [0.12.0] September 21, 2017
[0.12.0]: https://github.com/datawire/ambassador/compare/v0.11.2...v0.12.0

### Changed

- Support for non-default Kubernetes namespaces.
- Infrastructure for checking if a new version of Ambassador is available.

## [0.11.2] September 20, 2017
[0.11.2]: https://github.com/datawire/ambassador/compare/v0.11.1...v0.11.2

### Changed

- Better schema verification.

## [0.11.1] September 18, 2017
[0.11.1]: https://github.com/datawire/ambassador/compare/v0.11.0...v0.11.1

### Changed

- Do schema verification of input YAML files.

## [0.11.0] September 18, 2017
[0.11.0]: https://github.com/datawire/ambassador/compare/v0.10.14...v0.11.0

### Changed

- Declarative Ambassador! Configuration is now via YAML files rather than REST calls
- The `ambassador-store` service is no longer needed.

## [0.10.14] September 15, 2017
[0.10.14]: https://github.com/datawire/ambassador/compare/v0.10.13...v0.10.14

### Fixed

- Update `demo-qotm.yaml` with the correct image tag.

## [0.10.13] September 5, 2017
[0.10.13]: https://github.com/datawire/ambassador/compare/v0.10.12...v0.10.13

### Changed

- Properly support proxying all methods to an external authentication service, with headers intact, rather than moving request headers into the body of an HTTP POST.

## [0.10.12] August 2, 2017
[0.10.12]: https://github.com/datawire/ambassador/compare/v0.10.10...v0.10.12

### Changed

- Make TLS work with standard K8s TLS secrets, and completely ditch push-cert and push-cacert.

### Fixed

- Move Ambassador out from behind Envoy, so that you can use Ambassador to fix things if you completely botch your Envoy config.
- Let Ambassador keep running if Envoy totally chokes and dies, but make sure the pod dies if Ambassador loses access to its storage.

## [0.10.10] August 1, 2017
[0.10.10]: https://github.com/datawire/ambassador/compare/v0.10.7...v0.10.10

### Fixed

- Fix broken doc paths and simplify building as a developer. 0.10.8, 0.10.9, and 0.10.10 were all stops along the way to getting this done; hopefully we'll be able to reduce version churn from here on out.

## [0.10.7] July 25, 2017
[0.10.7]: https://github.com/datawire/ambassador/compare/v0.10.6...v0.10.7

### Changed
- More CI-build tweaks.

## [0.10.6] July 25, 2017
[0.10.6]: https://github.com/datawire/ambassador/compare/v0.10.5...v0.10.6

### Changed
- Fix automagic master build tagging

## [0.10.5] July 25, 2017
[0.10.5]: https://github.com/datawire/ambassador/compare/v0.10.1...v0.10.5

### Changed
- Many changes to the build process and versioning. In particular, CI no longer has to commit files.

## [0.10.1] July 3, 2017
[0.10.1]: https://github.com/datawire/ambassador/compare/v0.10.0...v0.10.1

### Added
- Changelog


## [0.10.0] June 30, 2017
[0.10.0]: https://github.com/datawire/ambassador/compare/v0.9.1...v0.10.0
[grpc-0.10.0]: https://github.com/datawire/ambassador/blob/v0.10.0/docs/user-guide/grpc.md

### Added
- Ambassador supports [GRPC services][grpc-0.10.0] (and other HTTP/2-only services) using the GRPC module

### Fixed
- Minor typo in Ambassador's `Dockerfile` that break some versions of Docker


## [0.9.1] June 28, 2017
[0.9.1]: https://github.com/datawire/ambassador/compare/v0.9.0...v0.9.1
[building-0.9.1]: https://github.com/datawire/ambassador/blob/v0.9.1/BUILDING.md

### Changed
- Made development a little easier by automating dev version numbers so that modified Docker images update in Kubernetes
- Updated [`BUILDING.md`][building-0.9.1]


## [0.9.0] June 23, 2017
[0.9.0]: https://github.com/datawire/ambassador/compare/v0.8.12...v0.9.0
[start-0.9.0]: https://github.com/datawire/ambassador/blob/v0.9.0/docs/user-guide/getting-started.md
[concepts-0.9.0]: https://github.com/datawire/ambassador/blob/v0.9.0/docs/user-guide/mappings.md

### Added
- Ambassador supports HTTP Basic Auth
- Ambassador now has the concept of _modules_ to enable and configure optional features such as auth
- Ambassador now has the concept of _consumers_ to represent end-users of mapped services
- Ambassador supports auth via an external auth server

Basic auth is covered in [Getting Started][start-0.9.0]. Learn about modules and consumers and see an example of external auth in [About Mappings, Modules, and Consumers][concepts-0.9.0].

### Changed
- State management (via Ambassador store) has been refactored
- Switched to [Ambassador-Envoy] for the base Docker image


## [0.8.12] June 07, 2017
[0.8.12]: https://github.com/datawire/ambassador/compare/v0.8.11...v0.8.12

### Added
- Mappings can now be updated


## [0.8.11] May 24, 2017
[0.8.11]: https://github.com/datawire/ambassador/compare/v0.8.10...v0.8.11
[istio-0.8.11]: https://github.com/datawire/ambassador/blob/v0.8.11/docs/user-guide/with-istio.md
[stats-0.8.11]: https://github.com/datawire/ambassador/blob/v0.8.11/docs/user-guide/statistics.md

### Added
- Ambassador interoperates with [Istio] -- see [Ambassador and Istio][istio-0.8.11]
- There is additional documentation for [statistics and monitoring][stats-0.8.11]

### Fixed
- Bug in mapping change detection
- Release machinery issues


## [0.8.6] May 05, 2017
[0.8.6]: https://github.com/datawire/ambassador/compare/v0.8.5...v0.8.6

### Added
- Ambassador releases are now performed by Travis CI


## [0.8.2] May 04, 2017
[0.8.2]: https://github.com/datawire/ambassador/compare/v0.8.1...v0.8.2

### Changed
- Documentation updates


## [0.8.0] May 02, 2017
[0.8.0]: https://github.com/datawire/ambassador/compare/v0.7.0...v0.8.0
[client-tls-0.8.0]: https://github.com/datawire/ambassador/blob/v0.8.0/README.md#using-tls-for-client-auth

### Added
- [Ambassador has a website!][Ambassador]
- Ambassador supports auth via [TLS client certificates][client-tls-0.8.0]
- There are some additional helper scripts in the `scripts` directory

### Changed
- Ambassador's admin interface is now on local port 8888 while mappings are available on port 80/443 depending on whether TLS is enabled
- Multiple instances of Ambassador talking to the same Ambassador Store pod will pick up each other's changes automatically


## [0.7.0] May 01, 2017
[0.7.0]: https://github.com/datawire/ambassador/compare/v0.6.0...v0.7.0
[start-0.7.0]: https://github.com/datawire/ambassador/blob/v0.7.0/README.md#mappings

### Added
- Ambassador can rewrite the request URL path prefix before forwarding the request to your service (covered in [Getting Started][start-0.7.0])
- Ambassador supports additional stats aggregators: Datadog, Grafana

### Changed
- _Services_ are now known as _mappings_
- Minikube is supported again


## [0.6.0] April 28, 2017
[0.6.0]: https://github.com/datawire/ambassador/compare/v0.5.2...v0.6.0

### Removed
- The Ambassador SDS has been removed; Ambassador routes to service names


## [0.5.2] April 26, 2017
[0.5.2]: https://github.com/datawire/ambassador/compare/v0.5.0...v0.5.2

### Added
- Ambassador includes a local `statsd` so that full stats from Envoy can be collected and pushed to a stats aggregator (Prometheus is supported)

### Changed
- It's easier to develop Ambassador thanks to improved build documentation and `Makefile` fixes


## [0.5.0] April 13, 2017
[0.5.0]: https://github.com/datawire/ambassador/compare/v0.4.0...v0.5.0

### Added
- Ambassador supports inbound TLS
- YAML for a demo user service is now included

### Changed
- The `geturl` script supports Minikube and handles AWS better
- Documentation and code cleanup


## [0.4.0] April 07, 2017
[0.4.0]: https://github.com/datawire/ambassador/compare/v0.3.3...v0.4.0

### Changed
- Ambassador now reconfigures Envoy automatically once changes have settled for five seconds
- Envoy stats and Ambassador stats are separate
- Mappings no longer require specifying the port as it is not needed

### Fixed
- SDS does the right thing with unnamed ports


## [0.3.1] April 06, 2017
[0.3.1]: https://github.com/datawire/ambassador/compare/v0.3.0...v0.3.1

### Added
- Envoy stats accessible through Ambassador
- Basic interpretation of cluster stats

### Changed
- Split up `ambassador.py` into multiple files
- Switch to a debug build of Envoy


## [0.1.9] April 03, 2017
[0.1.9]: https://github.com/datawire/ambassador/compare/v0.1.8...v0.1.9

### Changed
- Ambassador configuration on `/ambassador-config/` prefix rather than exposed on port 8001
- Updated to current Envoy and pinned the Envoy version
- Use Bumpversion for version management
- Conditionalized Docker push

### Fixed
- Ambassador keeps running with an empty services list (part 2)


## [0.1.5] March 31, 2017
[0.1.5]: https://github.com/datawire/ambassador/compare/v0.1.4...v0.1.5

### Fixed
- Ambassador SDS correctly handles ports


## [0.1.4] March 31, 2017
[0.1.4]: https://github.com/datawire/ambassador/compare/v0.1.3...v0.1.4

### Changed
- Ambassador keeps running with an empty services list
- Easier to run with [Telepresence]


## [0.1.3] March 31, 2017
[0.1.3]: https://github.com/datawire/ambassador/compare/82ed5e4...v0.1.3

### Added
- Initial Ambassador
- Ambassador service discovery service
- Documentation


Based on [Keep a Changelog](http://keepachangelog.com/en/1.0.0/). Ambassador follows [Semantic Versioning](http://semver.org/spec/v2.0.0.html).

[Ambassador]: https://www.getambassador.io/
[Ambassador-Envoy]: https://github.com/datawire/ambassador-envoy
[Telepresence]: http://telepresence.io
[Istio]: https://istio.io/<|MERGE_RESOLUTION|>--- conflicted
+++ resolved
@@ -57,12 +57,9 @@
 
 ### Ambassador API Gateway + Ambassador Edge Stack
 
-<<<<<<< HEAD
-- Feature: The Ambassador control-plane now publishes Prometheus metrics alongside the existing Envoy data-plane metrics under the `/metrics` endpoint on port 8877.
-=======
 - Feature: Upgrade from Envoy 1.14.4 to 1.15.0.
 - Bugfix: Correctly handle a `Host` object with incompatible manually-specified `TLSContext`
->>>>>>> f1c6c9ea
+- Feature: The Ambassador control-plane now publishes Prometheus metrics alongside the existing Envoy data-plane metrics under the `/metrics` endpoint on port 8877.
 
 ## [1.6.2] July 30, 2020
 [1.6.2]: https://github.com/datawire/ambassador/compare/v1.6.1...v1.6.2
