import json
import pytest
import os

from typing import ClassVar, Dict, Sequence, Tuple, Union

from kat.harness import variants, Name, Query, Runner, Test
from kat.manifests import AMBASSADOR

from abstract_tests import DEV, AmbassadorTest, HTTP
from abstract_tests import MappingTest, OptionTest, ServiceType, Node

# XXX: should test empty ambassador config

<<<<<<< HEAD
class AuthenticationHTTPBufferedTest(AmbassadorTest):

    target: ServiceType
    auth: ServiceType

    def init(self):
        self.target = HTTP()
        self.auth = HTTP(name="auth")

    def config(self):
        yield self, self.format("""
---
apiVersion: ambassador/v0
kind:  Module
name:  ambassador
config:
  buffer:  
    max_request_bytes: 16384
    max_request_time: 5000
---
apiVersion: ambassador/v1
kind: AuthService
name:  {self.auth.path.k8s}
proto: http
auth_service: "{self.auth.path.k8s}"
path_prefix: "/extauth"
timeout_ms: 5000

allowed_request_headers:
- X-Foo
- X-Bar
- Requested-Status
- Requested-Header
- Location

allowed_authorization_headers:
- X-Foo

allow_request_body: True
""")
        yield self, self.format("""
---
apiVersion: ambassador/v0
kind:  Mapping
name:  {self.target.path.k8s}
prefix: /target/
service: {self.target.path.k8s}
""")

    def queries(self):
        # [0]
        yield Query(self.url("target/"), headers={"Requested-Status": "401", 
                                                  "Baz": "baz",
                                                  "Request-Header": "Baz"}, expected=401)
        # [1]
        yield Query(self.url("target/"), headers={"requested-status": "302",
                                                  "location": "foo",
                                                  "requested-header": "location"}, expected=302)
        # [2]
        yield Query(self.url("target/"), headers={"Requested-Status": "401",
                                                  "X-Foo": "foo",
                                                  "Requested-Header": "X-Foo"}, expected=401)
        # [3]
        yield Query(self.url("target/"), headers={"Requested-Status": "401",
                                                  "X-Bar": "bar",
                                                  "Requested-Header": "X-Bar"}, expected=401)
        # [4]
        yield Query(self.url("target/"), headers={"Requested-Status": "200",
                                                  "Authorization": "foo-11111",
                                                  "Requested-Header": "Authorization"}, expected=200)

    def check(self):
        # [0] Verifies all request headers sent to the authorization server.
        assert self.results[0].backend.name == self.auth.path.k8s
        assert self.results[0].backend.request.url.path == "/extauth/target/"
        assert self.results[0].backend.request.headers["x-forwarded-proto"]== ["http"]
        assert self.results[0].backend.request.headers["content-length"]== ["0"]
        assert "x-forwarded-for" in self.results[0].backend.request.headers
        assert "user-agent" in self.results[0].backend.request.headers
        assert "baz" not in self.results[0].backend.request.headers
        assert self.results[0].status == 401
        assert self.results[0].headers["Server"] == ["envoy"]

        # [1] Verifies that Location header is returned from Envoy. 
        assert self.results[1].backend.name == self.auth.path.k8s
        assert self.results[1].backend.request.headers["requested-status"] == ["302"]
        assert self.results[1].backend.request.headers["requested-header"] == ["location"]
        assert self.results[1].backend.request.headers["location"] == ["foo"]
        assert self.results[1].status == 302
        assert self.results[1].headers["Server"] == ["envoy"]
        assert self.results[1].headers["Location"] == ["foo"]

        # [2] Verifies Envoy returns whitelisted headers input by the user.  
        assert self.results[2].backend.name == self.auth.path.k8s
        assert self.results[2].backend.request.headers["requested-status"] == ["401"]
        assert self.results[2].backend.request.headers["requested-header"] == ["X-Foo"]
        assert self.results[2].backend.request.headers["x-foo"] == ["foo"]
        assert self.results[2].status == 401
        assert self.results[2].headers["Server"] == ["envoy"]
        assert self.results[2].headers["X-Foo"] == ["foo"]

        # [3] Verifies that envoy does not return not whitelisted headers.
        assert self.results[3].backend.name == self.auth.path.k8s
        assert self.results[3].backend.request.headers["requested-status"] == ["401"]
        assert self.results[3].backend.request.headers["requested-header"] == ["X-Bar"]
        assert self.results[3].backend.request.headers["x-bar"] == ["bar"]
        assert self.results[3].status == 401
        assert self.results[3].headers["Server"] == ["envoy"]
        assert "X-Bar" not in self.results[3].headers

        # [4] Verifies default whitelisted Authorization request header.
        assert self.results[4].backend.request.headers["requested-status"] == ["200"]
        assert self.results[4].backend.request.headers["requested-header"] == ["Authorization"]
        assert self.results[4].backend.request.headers["authorization"] == ["foo-11111"]
        assert self.results[4].status == 200
        assert self.results[4].headers["Server"] == ["envoy"]
        assert self.results[4].headers["Authorization"] == ["foo-11111"]
=======
GRAPHITE_CONFIG = """
---
apiVersion: extensions/v1beta1
kind: Deployment
metadata:
  name: {0}
spec:
  replicas: 1
  template:
    metadata:
      labels:
        service: {0}
    spec:
      containers:
      - name: {0}
        image: hopsoft/graphite-statsd:latest
      restartPolicy: Always
---
apiVersion: v1
kind: Service
metadata:
  labels:
    service: {0}
  name: {0}
spec:
  ports:
  - protocol: UDP
    port: 8125
    name: statsd-metrics
  - protocol: TCP
    port: 80
    name: graphite-www
  selector:
    service: {0}
"""
>>>>>>> 9ad1711b


class AuthenticationTestV1(AmbassadorTest):

    target: ServiceType
    auth: ServiceType

    def init(self):
        self.target = HTTP()
        self.auth = HTTP(name="auth")

    def config(self):
        yield self, self.format("""
---
apiVersion: ambassador/v1
kind: AuthService
name:  {self.auth.path.k8s}
auth_service: "{self.auth.path.k8s}"
proto: http
path_prefix: "/extauth"
timeout_ms: 5000

allowed_request_headers:
- X-Foo
- X-Bar
- Requested-Status
- Requested-Header
- Location

allowed_authorization_headers:
- X-Foo


""")
        yield self, self.format("""
---
apiVersion: ambassador/v0
kind:  Mapping
name:  {self.target.path.k8s}
prefix: /target/
service: {self.target.path.k8s}
""")

    def queries(self):
        # [0]
        yield Query(self.url("target/"), headers={"Requested-Status": "401", 
                                                  "Baz": "baz",
                                                  "Request-Header": "Baz"}, expected=401)
        # [1]
        yield Query(self.url("target/"), headers={"requested-status": "302",
                                                  "location": "foo",
                                                  "requested-header": "location"}, expected=302)
        # [2]
        yield Query(self.url("target/"), headers={"Requested-Status": "401",
                                                  "X-Foo": "foo",
                                                  "Requested-Header": "X-Foo"}, expected=401)
        # [3]
        yield Query(self.url("target/"), headers={"Requested-Status": "401",
                                                  "X-Bar": "bar",
                                                  "Requested-Header": "X-Bar"}, expected=401)
        # [4]
        yield Query(self.url("target/"), headers={"Requested-Status": "200",
                                                  "Authorization": "foo-11111",
                                                  "Requested-Header": "Authorization"}, expected=200)

    def check(self):
        # [0] Verifies all request headers sent to the authorization server.
        assert self.results[0].backend.name == self.auth.path.k8s
        assert self.results[0].backend.request.url.path == "/extauth/target/"
        assert self.results[0].backend.request.headers["x-forwarded-proto"]== ["http"]
        assert self.results[0].backend.request.headers["content-length"]== ["0"]
        assert "x-forwarded-for" in self.results[0].backend.request.headers
        assert "user-agent" in self.results[0].backend.request.headers
        assert "baz" not in self.results[0].backend.request.headers
        assert self.results[0].status == 401
        assert self.results[0].headers["Server"] == ["envoy"]

        # [1] Verifies that Location header is returned from Envoy. 
        assert self.results[1].backend.name == self.auth.path.k8s
        assert self.results[1].backend.request.headers["requested-status"] == ["302"]
        assert self.results[1].backend.request.headers["requested-header"] == ["location"]
        assert self.results[1].backend.request.headers["location"] == ["foo"]
        assert self.results[1].status == 302
        assert self.results[1].headers["Server"] == ["envoy"]
        assert self.results[1].headers["Location"] == ["foo"]

        # [2] Verifies Envoy returns whitelisted headers input by the user.  
        assert self.results[2].backend.name == self.auth.path.k8s
        assert self.results[2].backend.request.headers["requested-status"] == ["401"]
        assert self.results[2].backend.request.headers["requested-header"] == ["X-Foo"]
        assert self.results[2].backend.request.headers["x-foo"] == ["foo"]
        assert self.results[2].status == 401
        assert self.results[2].headers["Server"] == ["envoy"]
        assert self.results[2].headers["X-Foo"] == ["foo"]

        # [3] Verifies that envoy does not return not whitelisted headers.
        assert self.results[3].backend.name == self.auth.path.k8s
        assert self.results[3].backend.request.headers["requested-status"] == ["401"]
        assert self.results[3].backend.request.headers["requested-header"] == ["X-Bar"]
        assert self.results[3].backend.request.headers["x-bar"] == ["bar"]
        assert self.results[3].status == 401
        assert self.results[3].headers["Server"] == ["envoy"]
        assert "X-Bar" not in self.results[3].headers

        # [4] Verifies default whitelisted Authorization request header.
        assert self.results[4].backend.request.headers["requested-status"] == ["200"]
        assert self.results[4].backend.request.headers["requested-header"] == ["Authorization"]
        assert self.results[4].backend.request.headers["authorization"] == ["foo-11111"]
        assert self.results[4].status == 200
        assert self.results[4].headers["Server"] == ["envoy"]
        assert self.results[4].headers["Authorization"] == ["foo-11111"]

        # TODO(gsagula): Write tests for all UCs which request header headers 
        # are overridden, e.g. Authorization.


class AuthenticationTest(AmbassadorTest):
    target: ServiceType
    auth: ServiceType

    def init(self):
        self.target = HTTP()
        self.auth = HTTP(name="auth")

    def config(self):
        yield self, self.format("""
---
apiVersion: ambassador/v0
kind: AuthService
name:  {self.auth.path.k8s}
auth_service: "{self.auth.path.k8s}"
path_prefix: "/extauth"

allowed_headers:
- X-Foo
- X-Bar
- Requested-Status
- Requested-Header
- Location
- X-Foo

""")
        yield self, self.format("""
---
apiVersion: ambassador/v0
kind:  Mapping
name:  {self.target.path.k8s}
prefix: /target/
service: {self.target.path.k8s}
""")

    def queries(self):
        # [0]
        yield Query(self.url("target/"), headers={"Requested-Status": "401", 
                                                  "Baz": "baz",
                                                  "Request-Header": "Baz"}, expected=401)
        # [1]
        yield Query(self.url("target/"), headers={"requested-status": "302",
                                                  "location": "foo",
                                                  "requested-header": "location"}, expected=302)
        # [2]
        yield Query(self.url("target/"), headers={"Requested-Status": "401",
                                                  "X-Foo": "foo",
                                                  "Requested-Header": "X-Foo"}, expected=401)
        # [3]
        yield Query(self.url("target/"), headers={"Requested-Status": "401",
                                                  "X-Bar": "bar",
                                                  "Requested-Header": "X-Bar"}, expected=401)
        # [4]
        yield Query(self.url("target/"), headers={"Requested-Status": "200",
                                                  "Authorization": "foo-11111",
                                                  "Requested-Header": "Authorization"}, expected=200)

    def check(self):
        # [0] Verifies all request headers sent to the authorization server.
        assert self.results[0].backend.name == self.auth.path.k8s
        assert self.results[0].backend.request.url.path == "/extauth/target/"
        assert self.results[0].backend.request.headers["content-length"]== ["0"]
        assert "x-forwarded-for" in self.results[0].backend.request.headers
        assert "user-agent" in self.results[0].backend.request.headers
        assert "baz" not in self.results[0].backend.request.headers
        assert self.results[0].status == 401
        assert self.results[0].headers["Server"] == ["envoy"]

        # [1] Verifies that Location header is returned from Envoy. 
        assert self.results[1].backend.name == self.auth.path.k8s
        assert self.results[1].backend.request.headers["requested-status"] == ["302"]
        assert self.results[1].backend.request.headers["requested-header"] == ["location"]
        assert self.results[1].backend.request.headers["location"] == ["foo"]
        assert self.results[1].status == 302
        assert self.results[1].headers["Server"] == ["envoy"]
        assert self.results[1].headers["Location"] == ["foo"]

        # [2] Verifies Envoy returns whitelisted headers input by the user.  
        assert self.results[2].backend.name == self.auth.path.k8s
        assert self.results[2].backend.request.headers["requested-status"] == ["401"]
        assert self.results[2].backend.request.headers["requested-header"] == ["X-Foo"]
        assert self.results[2].backend.request.headers["x-foo"] == ["foo"]
        assert self.results[2].status == 401
        assert self.results[2].headers["Server"] == ["envoy"]
        assert self.results[2].headers["X-Foo"] == ["foo"]

        # [3] Verifies that envoy does not return not whitelisted headers.
        assert self.results[3].backend.name == self.auth.path.k8s
        assert self.results[3].backend.request.headers["requested-status"] == ["401"]
        assert self.results[3].backend.request.headers["requested-header"] == ["X-Bar"]
        assert self.results[3].backend.request.headers["x-bar"] == ["bar"]
        assert self.results[3].status == 401
        assert self.results[3].headers["Server"] == ["envoy"]
        assert "X-Bar" in self.results[3].headers

        # [4] Verifies default whitelisted Authorization request header.
        assert self.results[4].backend.request.headers["requested-status"] == ["200"]
        assert self.results[4].backend.request.headers["requested-header"] == ["Authorization"]
        assert self.results[4].backend.request.headers["authorization"] == ["foo-11111"]
        assert self.results[4].status == 200
        assert self.results[4].headers["Server"] == ["envoy"]
        assert self.results[4].headers["Authorization"] == ["foo-11111"]

        # TODO(gsagula): Write tests for all UCs which request header headers 
        # are overridden, e.g. Authorization.


class TLS(AmbassadorTest):

    target: ServiceType

    def init(self):
        self.target = HTTP()

    def manifests(self) -> str:
        return super().manifests() + """
---
apiVersion: v1
kind: Secret
metadata:
  name: test-certs-secret
type: kubernetes.io/tls
data:
  tls.crt: LS0tLS1CRUdJTiBDRVJUSUZJQ0FURS0tLS0tCk1JSURwakNDQW82Z0F3SUJBZ0lKQUpxa1Z4Y1RtQ1FITUEwR0NTcUdTSWIzRFFFQkN3VUFNR2d4Q3pBSkJnTlYKQkFZVEFsVlRNUXN3Q1FZRFZRUUlEQUpOUVRFUE1BMEdBMVVFQnd3R1FtOXpkRzl1TVJFd0R3WURWUVFLREFoRQpZWFJoZDJseVpURVVNQklHQTFVRUN3d0xSVzVuYVc1bFpYSnBibWN4RWpBUUJnTlZCQU1NQ1d4dlkyRnNhRzl6CmREQWVGdzB4T0RFd01UQXhNREk1TURKYUZ3MHlPREV3TURjeE1ESTVNREphTUdneEN6QUpCZ05WQkFZVEFsVlQKTVFzd0NRWURWUVFJREFKTlFURVBNQTBHQTFVRUJ3d0dRbTl6ZEc5dU1SRXdEd1lEVlFRS0RBaEVZWFJoZDJseQpaVEVVTUJJR0ExVUVDd3dMUlc1bmFXNWxaWEpwYm1jeEVqQVFCZ05WQkFNTUNXeHZZMkZzYUc5emREQ0NBU0l3CkRRWUpLb1pJaHZjTkFRRUJCUUFEZ2dFUEFEQ0NBUW9DZ2dFQkFMcTZtdS9FSzlQc1Q0YkR1WWg0aEZPVnZiblAKekV6MGpQcnVzdXcxT05MQk9jT2htbmNSTnE4c1FyTGxBZ3NicDBuTFZmQ1pSZHQ4UnlOcUFGeUJlR29XS3IvZAprQVEybVBucjBQRHlCTzk0UHo4VHdydDBtZEtEU1dGanNxMjlOYVJaT0JqdStLcGV6RytOZ3pLMk04M0ZtSldUCnFYdTI3ME9pOXlqb2VGQ3lPMjdwUkdvcktkQk9TcmIwd3ozdFdWUGk4NFZMdnFKRWprT0JVZjJYNVF3b25XWngKMktxVUJ6OUFSZVVUMzdwUVJZQkJMSUdvSnM4U042cjF4MSt1dTNLdTVxSkN1QmRlSHlJbHpKb2V0aEp2K3pTMgowN0pFc2ZKWkluMWNpdXhNNzNPbmVRTm1LUkpsL2NEb3BLemswSldRSnRSV1NnbktneFNYWkRrZjJMOENBd0VBCkFhTlRNRkV3SFFZRFZSME9CQllFRkJoQzdDeVRpNGFkSFVCd0wvTkZlRTZLdnFIRE1COEdBMVVkSXdRWU1CYUEKRkJoQzdDeVRpNGFkSFVCd0wvTkZlRTZLdnFIRE1BOEdBMVVkRXdFQi93UUZNQU1CQWY4d0RRWUpLb1pJaHZjTgpBUUVMQlFBRGdnRUJBSFJvb0xjcFdEa1IyMEhENEJ5d1BTUGRLV1hjWnN1U2tXYWZyekhoYUJ5MWJZcktIR1o1CmFodFF3L1gwQmRnMWtidlpZUDJSTzdGTFhBSlNTdXVJT0NHTFVwS0pkVHE1NDREUThNb1daWVZKbTc3UWxxam0KbHNIa2VlTlRNamFOVjdMd0MzalBkMERYelczbGVnWFRoYWpmZ2dtLzBJZXNGRzBVWjFEOTJHNURmc0hLekpSagpNSHZyVDNtVmJGZjkrSGJhRE4yT2g5VjIxUWhWSzF2M0F2dWNXczhUWCswZHZFZ1dtWHBRcndEd2pTMU04QkRYCldoWjVsZTZjVzhNYjhnZmRseG1JckpnQStuVVZzMU9EbkJKS1F3MUY4MVdkc25tWXdweVUrT2xVais4UGt1TVoKSU4rUlhQVnZMSWJ3czBmamJ4UXRzbTArZVBpRnN2d0NsUFk9Ci0tLS0tRU5EIENFUlRJRklDQVRFLS0tLS0K
  tls.key: LS0tLS1CRUdJTiBQUklWQVRFIEtFWS0tLS0tCk1JSUV2Z0lCQURBTkJna3Foa2lHOXcwQkFRRUZBQVNDQktnd2dnU2tBZ0VBQW9JQkFRQzZ1cHJ2eEN2VDdFK0cKdzdtSWVJUlRsYjI1ejh4TTlJejY3ckxzTlRqU3dUbkRvWnAzRVRhdkxFS3k1UUlMRzZkSnkxWHdtVVhiZkVjagphZ0JjZ1hocUZpcS8zWkFFTnBqNTY5RHc4Z1R2ZUQ4L0U4SzdkSm5TZzBsaFk3S3R2VFdrV1RnWTd2aXFYc3h2CmpZTXl0alBOeFppVms2bDd0dTlEb3ZjbzZIaFFzanR1NlVScUt5blFUa3EyOU1NOTdWbFQ0dk9GUzc2aVJJNUQKZ1ZIOWwrVU1LSjFtY2RpcWxBYy9RRVhsRTkrNlVFV0FRU3lCcUNiUEVqZXE5Y2RmcnJ0eXJ1YWlRcmdYWGg4aQpKY3lhSHJZU2IvczB0dE95UkxIeVdTSjlYSXJzVE85enAza0RaaWtTWmYzQTZLU3M1TkNWa0NiVVZrb0p5b01VCmwyUTVIOWkvQWdNQkFBRUNnZ0VBSVFsZzNpamNCRHViK21Eb2syK1hJZDZ0V1pHZE9NUlBxUm5RU0NCR2RHdEIKV0E1Z2NNNTMyVmhBV0x4UnR6dG1ScFVXR0dKVnpMWlpNN2ZPWm85MWlYZHdpcytkYWxGcWtWVWFlM2FtVHVQOApkS0YvWTRFR3Nnc09VWSs5RGlZYXRvQWVmN0xRQmZ5TnVQTFZrb1JQK0FrTXJQSWFHMHhMV3JFYmYzNVp3eFRuCnd5TTF3YVpQb1oxWjZFdmhHQkxNNzlXYmY2VFY0WXVzSTRNOEVQdU1GcWlYcDNlRmZ4L0tnNHhtYnZtN1JhYzcKOEJ3Z3pnVmljNXlSbkVXYjhpWUh5WGtyazNTL0VCYUNEMlQwUjM5VmlVM1I0VjBmMUtyV3NjRHowVmNiVWNhKwpzeVdyaVhKMHBnR1N0Q3FWK0dRYy9aNmJjOGt4VWpTTWxOUWtudVJRZ1FLQmdRRHpwM1ZaVmFzMTA3NThVT00rCnZUeTFNL0V6azg4cWhGb21kYVFiSFRlbStpeGpCNlg3RU9sRlkya3JwUkwvbURDSEpwR0MzYlJtUHNFaHVGSUwKRHhSQ2hUcEtTVmNsSytaaUNPaWE1ektTVUpxZnBOcW15RnNaQlhJNnRkNW9mWk42aFpJVTlJR2RUaGlYMjBONwppUW01UnZlSUx2UHVwMWZRMmRqd2F6Ykgvd0tCZ1FERU1MN21Mb2RqSjBNTXh6ZnM3MW1FNmZOUFhBMVY2ZEgrCllCVG4xS2txaHJpampRWmFNbXZ6dEZmL1F3Wkhmd3FKQUVuNGx2em5ncUNzZTMvUElZMy8zRERxd1p2NE1vdy8KRGdBeTBLQmpQYVJGNjhYT1B1d0VuSFN1UjhyZFg2UzI3TXQ2cEZIeFZ2YjlRRFJuSXc4a3grSFVreml4U0h5Ugo2NWxESklEdlFRS0JnUURpQTF3ZldoQlBCZk9VYlpQZUJydmhlaVVycXRob29BemYwQkJCOW9CQks1OHczVTloCjdQWDFuNWxYR3ZEY2x0ZXRCbUhEK3RQMFpCSFNyWit0RW5mQW5NVE5VK3E2V0ZhRWFhOGF3WXR2bmNWUWdTTXgKd25oK1pVYm9udnVJQWJSajJyTC9MUzl1TTVzc2dmKy9BQWM5RGs5ZXkrOEtXY0Jqd3pBeEU4TGxFUUtCZ0IzNwoxVEVZcTFoY0I4Tk1MeC9tOUtkN21kUG5IYUtqdVpSRzJ1c1RkVWNxajgxdklDbG95MWJUbVI5Si93dXVQczN4ClhWekF0cVlyTUtNcnZMekxSQWgyZm9OaVU1UDdKYlA5VDhwMFdBN1N2T2h5d0NobE5XeisvRlltWXJxeWcxbngKbHFlSHRYNU03REtJUFhvRndhcTlZYVk3V2M2K1pVdG4xbVNNajZnQkFvR0JBSTgwdU9iTkdhRndQTVYrUWhiZApBelkrSFNGQjBkWWZxRytzcTBmRVdIWTNHTXFmNFh0aVRqUEFjWlg3RmdtT3Q5Uit3TlFQK0dFNjZoV0JpKzBWCmVLV3prV0lXeS9sTVZCSW0zVWtlSlRCT3NudTFVaGhXbm5WVDhFeWhEY1FxcndPSGlhaUo3bFZSZmRoRWFyQysKSnpaU0czOHVZUVlyc0lITnRVZFgySmdPCi0tLS0tRU5EIFBSSVZBVEUgS0VZLS0tLS0K
"""

    def config(self):
        # Use self here, not self.target, because we want the TLS module to
        # be annotated on the Ambassador itself.
        yield self, self.format("""
---
apiVersion: ambassador/v0
kind: Module
name: tls
ambassador_id: {self.ambassador_id}
config:
  server:
    enabled: True
    secret: test-certs-secret
""")

        # Use self.target _here_, because we want the httpbin mapping to
        # be annotated on the service, not the Ambassador. Also, you don't
        # need to include the ambassador_id unless you need some special
        # ambassador_id that isn't something that kat already knows about.
        #
        # If the test were more complex, we'd probably need to do some sort
        # of mangling for the mapping name and prefix. For this simple test,
        # it's not necessary.
        yield self.target, self.format("""
---
apiVersion: ambassador/v0
kind:  Mapping
name:  tls_target_mapping
prefix: /tls-target/
service: {self.target.path.k8s}
""")

    def scheme(self) -> str:
        return "https"

    def queries(self):
        yield Query(self.url("tls-target/"), insecure=True)


class TLSInvalidSecret(TLS):

    def config(self):
        yield self, self.format("""
---
apiVersion: ambassador/v0
kind: Module
name: tls
ambassador_id: {self.ambassador_id}
config:
  server:
    enabled: True
    secret: test-certs-secret-invalid
""")

        yield self.target, self.format("""
---
apiVersion: ambassador/v0
kind:  Mapping
name:  tls_target_mapping
prefix: /tls-target/
service: {self.target.path.k8s}
""")

    def scheme(self) -> str:
        return "http"


class RedirectTests(AmbassadorTest):

    target: ServiceType

    def init(self):
        self.target = HTTP()

    def requirements(self):
        # only check https urls since test rediness will only end up barfing on redirect
        yield from (r for r in super().requirements() if r[0] == "url" and r[1].url.startswith("https"))

    def config(self):
        # Use self here, not self.target, because we want the TLS module to
        # be annotated on the Ambassador itself.
        yield self, self.format("""
---
apiVersion: ambassador/v0
kind: Module
name: tls
ambassador_id: {self.ambassador_id}
config:
  server:
    enabled: True
    redirect_cleartext_from: 80
""")

        yield self.target, self.format("""
---
apiVersion: ambassador/v0
kind:  Mapping
name:  tls_target_mapping
prefix: /tls-target/
service: {self.target.path.k8s}
""")

    def queries(self):
        yield Query(self.url("tls-target/"), expected=301)

class Plain(AmbassadorTest):

    @classmethod
    def variants(cls):
        yield cls(variants(MappingTest))

    def config(self) -> Union[str, Tuple[Node, str]]:
        yield self, """
---
apiVersion: ambassador/v0
kind:  Module
name:  ambassador
config: {}
"""


def unique(options):
    added = set()
    result = []
    for o in options:
        if o.__class__ not in added:
            added.add(o.__class__)
            result.append(o)
    return tuple(result)


class SimpleMapping(MappingTest):

    parent: AmbassadorTest
    target: ServiceType

    @classmethod
    def variants(cls):
        for st in variants(ServiceType):
            yield cls(st, name="{self.target.name}")

            for mot in variants(OptionTest):
                yield cls(st, (mot,), name="{self.target.name}-{self.options[0].name}")

            yield cls(st, unique(v for v in variants(OptionTest)
                                 if not getattr(v, "isolated", False)), name="{self.target.name}-all")

    def config(self):
        yield self, self.format("""
---
apiVersion: ambassador/v0
kind:  Mapping
name:  {self.name}
prefix: /{self.name}/
service: http://{self.target.path.k8s}
""")

    def queries(self):
        yield Query(self.parent.url(self.name + "/"))

    def check(self):
        for r in self.results:
            if r.backend:
                assert r.backend.name == self.target.path.k8s, (r.backend.name, self.target.path.k8s)


class AddRequestHeaders(OptionTest):

    parent: Test

    VALUES: ClassVar[Sequence[Dict[str, str]]] = (
        { "foo": "bar" },
        { "moo": "arf" }
    )

    def config(self):
        yield "add_request_headers: %s" % json.dumps(self.value)

    def check(self):
        for r in self.parent.results:
            for k, v in self.value.items():
                actual = r.backend.request.headers.get(k.lower())
                assert actual == [v], (actual, [v])


class HostHeaderMapping(MappingTest):

    parent: AmbassadorTest

    @classmethod
    def variants(cls):
        for st in variants(ServiceType):
            yield cls(st, name="{self.target.name}")

    def config(self):
        yield self, self.format("""
---
apiVersion: ambassador/v0
kind:  Mapping
name:  {self.name}
prefix: /{self.name}/
service: http://{self.target.path.k8s}
host: inspector.external
""")

    def queries(self):
        yield Query(self.parent.url(self.name + "/"), expected=404)
        yield Query(self.parent.url(self.name + "/"), headers={"Host": "inspector.internal"}, expected=404)
        yield Query(self.parent.url(self.name + "/"), headers={"Host": "inspector.external"})


class TLSContext(AmbassadorTest):
    def init(self):
        self.target = HTTP()

    def manifests(self) -> str:
        return super().manifests() + """
---
apiVersion: v1
data:
  tls.crt: LS0tLS1CRUdJTiBDRVJUSUZJQ0FURS0tLS0tCk1JSURnRENDQW1pZ0F3SUJBZ0lKQUpycUl0ekY2MTBpTUEwR0NTcUdTSWIzRFFFQkN3VUFNRlV4Q3pBSkJnTlYKQkFZVEFsVlRNUXN3Q1FZRFZRUUlEQUpOUVRFUE1BMEdBMVVFQnd3R1FtOXpkRzl1TVFzd0NRWURWUVFLREFKRQpWekViTUJrR0ExVUVBd3dTZEd4ekxXTnZiblJsZUhRdGFHOXpkQzB4TUI0WERURTRNVEV3TVRFek5UTXhPRm9YCkRUSTRNVEF5T1RFek5UTXhPRm93VlRFTE1Ba0dBMVVFQmhNQ1ZWTXhDekFKQmdOVkJBZ01BazFCTVE4d0RRWUQKVlFRSERBWkNiM04wYjI0eEN6QUpCZ05WQkFvTUFrUlhNUnN3R1FZRFZRUUREQkowYkhNdFkyOXVkR1Y0ZEMxbwpiM04wTFRFd2dnRWlNQTBHQ1NxR1NJYjNEUUVCQVFVQUE0SUJEd0F3Z2dFS0FvSUJBUUM5T2dDOHd4eUlyUHpvCkdYc0xwUEt0NzJERXgyd2p3VzhuWFcyd1dieWEzYzk2bjJuU0NLUEJuODVoYnFzaHpqNWloU1RBTURJb2c5RnYKRzZSS1dVUFhUNEtJa1R2M0NESHFYc0FwSmxKNGxTeW5ReW8yWnYwbytBZjhDTG5nWVpCK3JmenRad3llRGhWcAp3WXpCVjIzNXp6NisycWJWbUNabHZCdVhiVXFUbEVZWXZ1R2xNR3o3cFBmT1dLVXBlWW9kYkcyZmIraEZGcGVvCkN4a1VYclFzT29SNUpkSEc1aldyWnVCTzQ1NVNzcnpCTDhSbGU1VUhvMDVXY0s3YkJiaVF6MTA2cEhDSllaK3AKdmxQSWNOU1g1S2gzNEZnOTZVUHg5bFFpQTN6RFRLQmZ5V2NMUStxMWNabExjV2RnUkZjTkJpckdCLzdyYTFWVApnRUplR2tQekFnTUJBQUdqVXpCUk1CMEdBMVVkRGdRV0JCUkRWVUtYWWJsRFdNTzE3MUJuWWZhYlkzM0NFVEFmCkJnTlZIU01FR0RBV2dCUkRWVUtYWWJsRFdNTzE3MUJuWWZhYlkzM0NFVEFQQmdOVkhSTUJBZjhFQlRBREFRSC8KTUEwR0NTcUdTSWIzRFFFQkN3VUFBNElCQVFBUE8vRDRUdDUyWHJsQ0NmUzZnVUVkRU5DcnBBV05YRHJvR2M2dApTVGx3aC8rUUxRYk5hZEtlaEtiZjg5clhLaituVXF0cS9OUlpQSXNBSytXVWtHOVpQb1FPOFBRaVY0V1g1clE3CjI5dUtjSmZhQlhrZHpVVzdxTlFoRTRjOEJhc0JySWVzcmtqcFQ5OVF4SktuWFFhTitTdzdvRlBVSUFOMzhHcWEKV2wvS1BNVHRicWt3eWFjS01CbXExVkx6dldKb0g1Q2l6Skp3aG5rWHh0V0tzLzY3clROblBWTXorbWVHdHZTaQpkcVg2V1NTbUdMRkVFcjJoZ1VjQVpqazNWdVFoLzc1aFh1K1UySXRzQys1cXBsaEc3Q1hzb1huS0t5MVhsT0FFCmI4a3IyZFdXRWs2STVZNm5USnpXSWxTVGtXODl4d1hyY3RtTjlzYjlxNFNuaVZsegotLS0tLUVORCBDRVJUSUZJQ0FURS0tLS0tCg==
  tls.key: LS0tLS1CRUdJTiBQUklWQVRFIEtFWS0tLS0tCk1JSUV2UUlCQURBTkJna3Foa2lHOXcwQkFRRUZBQVNDQktjd2dnU2pBZ0VBQW9JQkFRQzlPZ0M4d3h5SXJQem8KR1hzTHBQS3Q3MkRFeDJ3andXOG5YVzJ3V2J5YTNjOTZuMm5TQ0tQQm44NWhicXNoemo1aWhTVEFNRElvZzlGdgpHNlJLV1VQWFQ0S0lrVHYzQ0RIcVhzQXBKbEo0bFN5blF5bzJadjBvK0FmOENMbmdZWkIrcmZ6dFp3eWVEaFZwCndZekJWMjM1eno2KzJxYlZtQ1psdkJ1WGJVcVRsRVlZdnVHbE1HejdwUGZPV0tVcGVZb2RiRzJmYitoRkZwZW8KQ3hrVVhyUXNPb1I1SmRIRzVqV3JadUJPNDU1U3NyekJMOFJsZTVVSG8wNVdjSzdiQmJpUXoxMDZwSENKWVorcAp2bFBJY05TWDVLaDM0Rmc5NlVQeDlsUWlBM3pEVEtCZnlXY0xRK3ExY1psTGNXZGdSRmNOQmlyR0IvN3JhMVZUCmdFSmVHa1B6QWdNQkFBRUNnZ0VBQmFsN3BpcE1hMGFKMXNRVWEzZkhEeTlQZlBQZXAzODlQVGROZGU1cGQxVFYKeFh5SnBSQS9IaWNTL05WYjU0b05VZE5jRXlnZUNCcFJwUHAxd3dmQ3dPbVBKVmo3SzF3aWFqbmxsQldpZUJzMgpsOWFwcDdFVE9DdWJ5WTNWU2dLQldWa0piVzBjOG9uSFdEL0RYM0duUjhkTXdGYzRrTUdadkllUlo4bU1acmdHCjZPdDNKOHI2eVZsZWI2OGF1WmtneXMwR2VGc3pNdVRubHJCOEw5djI1UUtjVGtESjIvRWx1Y1p5aER0eGF0OEIKTzZOUnNubmNyOHhwUVdPci9sV3M5VVFuZEdCdHFzbXMrdGNUN1ZUNU9UanQ4WHY5NVhNSHB5Z29pTHk3czhvYwpJMGprNDJabzRKZW5JT3c2Rm0weUFEZ0E3eWlXcks0bEkzWGhqaTVSb1FLQmdRRGRqaWNkTUpYVUZWc28rNTJkCkUwT2EwcEpVMFNSaC9JQmdvRzdNakhrVWxiaXlpR1pNanA5MEo5VHFaL1ErM1pWZVdqMmxPSWF0OG5nUzB6MDAKVzA3T1ZxYXprMVNYaFZlY2tGNWFEcm5PRDNhU2VWMSthV3JUdDFXRWdqOVFxYnJZYVA5emd4UkpkRzV3WENCUApGNDNFeXE5ZEhXOWF6SSt3UHlJQ0JqNnZBd0tCZ1FEYXBTelhPR2ViMi9SMWhlWXdWV240czNGZEtYVjgzemtTCnFSWDd6d1pLdkk5OGMybDU1Y1ZNUzBoTGM0bTVPMXZCaUd5SG80eTB2SVAvR0k0Rzl4T1FhMXdpVnNmUVBiSU4KLzJPSDFnNXJLSFdCWVJUaHZGcERqdHJRU2xyRHVjWUNSRExCd1hUcDFrbVBkL09mY2FybG42MjZEamthZllieAp3dWUydlhCTVVRS0JnQm4vTmlPOHNiZ0RFWUZMbFFEN1k3RmxCL3FmMTg4UG05aTZ1b1dSN2hzMlBrZmtyV3hLClIvZVBQUEtNWkNLRVNhU2FuaVVtN3RhMlh0U0dxT1hkMk85cFI0Skd4V1JLSnkrZDJSUmtLZlU5NTBIa3I4M0gKZk50KzVhLzR3SWtzZ1ZvblorSWIvV05wSUJSYkd3ZHMwaHZIVkxCdVpjU1h3RHlFQysrRTRCSVZBb0dCQUoxUQp6eXlqWnRqYnI4NkhZeEpQd29teEF0WVhLSE9LWVJRdUdLVXZWY1djV2xrZTZUdE51V0dsb1FTNHd0VkdBa1VECmxhTWFaL2o2MHJaT3dwSDhZRlUvQ2ZHakl1MlFGbmEvMUtzOXR1NGZGRHpjenh1RVhDWFR1Vmk0eHdtZ3R2bVcKZkRhd3JTQTZrSDdydlp4eE9wY3hCdHloc3pCK05RUHFTckpQSjJlaEFvR0FkdFJKam9vU0lpYURVU25lZUcyZgpUTml1T01uazJkeFV3RVF2S1E4eWNuUnpyN0QwaEtZVWIycThHKzE2bThQUjNCcFMzZDFLbkpMVnI3TUhaWHpSCitzZHNaWGtTMWVEcEZhV0RFREFEWWI0ckRCb2RBdk8xYm03ZXdTMzhSbk1UaTlhdFZzNVNTODNpZG5HbFZiSmsKYkZKWG0rWWxJNHFkaXowTFdjWGJyREE9Ci0tLS0tRU5EIFBSSVZBVEUgS0VZLS0tLS0K
kind: Secret
metadata:
  name: same-secret-1
type: kubernetes.io/tls
---
apiVersion: v1
data:
  tls.crt: LS0tLS1CRUdJTiBDRVJUSUZJQ0FURS0tLS0tCk1JSURnRENDQW1pZ0F3SUJBZ0lKQUlIWTY3cFNoZ3NyTUEwR0NTcUdTSWIzRFFFQkN3VUFNRlV4Q3pBSkJnTlYKQkFZVEFsVlRNUXN3Q1FZRFZRUUlEQUpOUVRFUE1BMEdBMVVFQnd3R1FtOXpkRzl1TVFzd0NRWURWUVFLREFKRQpWekViTUJrR0ExVUVBd3dTZEd4ekxXTnZiblJsZUhRdGFHOXpkQzB5TUI0WERURTRNVEV3TVRFME1EUXhObG9YCkRUSTRNVEF5T1RFME1EUXhObG93VlRFTE1Ba0dBMVVFQmhNQ1ZWTXhDekFKQmdOVkJBZ01BazFCTVE4d0RRWUQKVlFRSERBWkNiM04wYjI0eEN6QUpCZ05WQkFvTUFrUlhNUnN3R1FZRFZRUUREQkowYkhNdFkyOXVkR1Y0ZEMxbwpiM04wTFRJd2dnRWlNQTBHQ1NxR1NJYjNEUUVCQVFVQUE0SUJEd0F3Z2dFS0FvSUJBUURjQThZdGgvUFdhT0dTCm9ObXZFSFoyNGpRN1BLTitENG93TEhXZWl1UmRtaEEwWU92VTN3cUczVnFZNFpwbFpBVjBQS2xELysyWlNGMTQKejh3MWVGNFFUelphWXh3eTkrd2ZITmtUREVwTWpQOEpNMk9FYnlrVVJ4VVJ2VzQrN0QzMEUyRXo1T1BseG1jMApNWU0vL0pINUVEUWhjaURybFlxZTFTUk1SQUxaZVZta2FBeXU2TkhKVEJ1ajBTSVB1ZExUY2grOTBxK3Jkd255CmZrVDF4M09UYW5iV2pub21FSmU3TXZ5NG12dnFxSUh1NDhTOUM4WmQxQkdWUGJ1OFYvVURyU1dROXpZQ1g0U0cKT2FzbDhDMFhtSDZrZW1oUERsRC9UdjB4dnlINXE1TVVjSGk0bUp0Titnem9iNTREd3pWR0VqZWY1TGVTMVY1RgowVEFQMGQrWEFnTUJBQUdqVXpCUk1CMEdBMVVkRGdRV0JCUWRGMEdRSGRxbHRoZG5RWXFWaXVtRXJsUk9mREFmCkJnTlZIU01FR0RBV2dCUWRGMEdRSGRxbHRoZG5RWXFWaXVtRXJsUk9mREFQQmdOVkhSTUJBZjhFQlRBREFRSC8KTUEwR0NTcUdTSWIzRFFFQkN3VUFBNElCQVFBbUFLYkNsdUhFZS9JRmJ1QWJneDBNenV6aTkwd2xtQVBiOGdtTwpxdmJwMjl1T1ZzVlNtUUFkZFBuZEZhTVhWcDFaaG1UVjVDU1F0ZFgyQ1ZNVyswVzQ3Qy9DT0Jkb1NFUTl5akJmCmlGRGNseG04QU4yUG1hR1FhK3hvT1hnWkxYZXJDaE5LV0JTWlIrWktYTEpTTTlVYUVTbEhmNXVuQkxFcENqK2oKZEJpSXFGY2E3eElGUGtyKzBSRW9BVmMveFBubnNhS2pMMlV5Z0dqUWZGTnhjT042Y3VjYjZMS0pYT1pFSVRiNQpINjhKdWFSQ0tyZWZZK0l5aFFWVk5taWk3dE1wY1UyS2pXNXBrVktxVTNkS0l0RXEyVmtTZHpNVUtqTnhZd3FGCll6YnozNFQ1MENXbm9HbU5SQVdKc0xlVmlPWVUyNmR3YkFXZDlVYitWMDFRam43OAotLS0tLUVORCBDRVJUSUZJQ0FURS0tLS0tCg==
  tls.key: LS0tLS1CRUdJTiBQUklWQVRFIEtFWS0tLS0tCk1JSUV2d0lCQURBTkJna3Foa2lHOXcwQkFRRUZBQVNDQktrd2dnU2xBZ0VBQW9JQkFRRGNBOFl0aC9QV2FPR1MKb05tdkVIWjI0alE3UEtOK0Q0b3dMSFdlaXVSZG1oQTBZT3ZVM3dxRzNWcVk0WnBsWkFWMFBLbEQvKzJaU0YxNAp6OHcxZUY0UVR6WmFZeHd5OSt3ZkhOa1RERXBNalA4Sk0yT0VieWtVUnhVUnZXNCs3RDMwRTJFejVPUGx4bWMwCk1ZTS8vSkg1RURRaGNpRHJsWXFlMVNSTVJBTFplVm1rYUF5dTZOSEpUQnVqMFNJUHVkTFRjaCs5MHErcmR3bnkKZmtUMXgzT1RhbmJXam5vbUVKZTdNdnk0bXZ2cXFJSHU0OFM5QzhaZDFCR1ZQYnU4Vi9VRHJTV1E5ellDWDRTRwpPYXNsOEMwWG1INmtlbWhQRGxEL1R2MHh2eUg1cTVNVWNIaTRtSnROK2d6b2I1NER3elZHRWplZjVMZVMxVjVGCjBUQVAwZCtYQWdNQkFBRUNnZ0VCQUk2U3I0anYwZForanJhN0gzVnZ3S1RYZnl0bjV6YVlrVjhZWUh3RjIyakEKbm9HaTBSQllIUFU2V2l3NS9oaDRFWVM2anFHdkptUXZYY3NkTldMdEJsK2hSVUtiZVRtYUtWd2NFSnRrV24xeQozUTQwUytnVk5OU2NINDRvYUZuRU0zMklWWFFRZnBKMjJJZ2RFY1dVUVcvWnpUNWpPK3dPTXc4c1plSTZMSEtLCkdoOENsVDkrRGUvdXFqbjNCRnQwelZ3cnFLbllKSU1DSWFrb2lDRmtIcGhVTURFNVkyU1NLaGFGWndxMWtLd0sKdHFvWFpKQnlzYXhnUTFRa21mS1RnRkx5WlpXT01mRzVzb1VrU1RTeURFRzFsYnVYcHpUbTlVSTlKU2lsK01yaAp1LzVTeXBLOHBCSHhBdFg5VXdiTjFiRGw3Sng1SWJyMnNoM0F1UDF4OUpFQ2dZRUE4dGNTM09URXNOUFpQZlptCk9jaUduOW9STTdHVmVGdjMrL05iL3JodHp1L1RQUWJBSzhWZ3FrS0dPazNGN1krY2txS1NTWjFnUkF2SHBsZEIKaTY0Y0daT1dpK01jMWZVcEdVV2sxdnZXbG1nTUlQVjVtbFpvOHowMlNTdXhLZTI1Y2VNb09oenFlay9vRmFtdgoyTmxFeTh0dEhOMUxMS3grZllhMkpGcWVycThDZ1lFQTUvQUxHSXVrU3J0K0dkektJLzV5cjdSREpTVzIzUTJ4CkM5ZklUTUFSL1Q4dzNsWGhyUnRXcmlHL3l0QkVPNXdTMVIwdDkydW1nVkhIRTA5eFFXbzZ0Tm16QVBNb1RSekMKd08yYnJqQktBdUJkQ0RISjZsMlFnOEhPQWovUncrK2x4bEN0VEI2YS8xWEZIZnNHUGhqMEQrWlJiWVZzaE00UgpnSVVmdmpmQ1Y1a0NnWUVBMzdzL2FieHJhdThEaTQ3a0NBQ3o1N3FsZHBiNk92V2d0OFF5MGE5aG0vSmhFQ3lVCkNML0VtNWpHeWhpMWJuV05yNXVRWTdwVzR0cG5pdDJCU2d1VFlBMFYrck8zOFhmNThZcTBvRTFPR3l5cFlBUkoKa09SanRSYUVXVTJqNEJsaGJZZjNtL0xnSk9oUnp3T1RPNXFSUTZHY1dhZVlod1ExVmJrelByTXUxNGtDZ1lCbwp4dEhjWnNqelVidm5wd3hTTWxKUStaZ1RvZlAzN0lWOG1pQk1POEJrclRWQVczKzFtZElRbkFKdWRxTThZb2RICmF3VW03cVNyYXV3SjF5dU1wNWFadUhiYkNQMjl5QzVheFh3OHRtZlk0TTVtTTBmSjdqYW9ydGFId1pqYmNObHMKdTJsdUo2MVJoOGVpZ1pJU1gyZHgvMVB0ckFhWUFCZDcvYWVYWU0wVWtRS0JnUUNVbkFIdmRQUGhIVnJDWU1rTgpOOFBEK0t0YmhPRks2S3MvdlgyUkcyRnFmQkJPQWV3bEo1d0xWeFBLT1RpdytKS2FSeHhYMkcvREZVNzduOEQvCkR5V2RjM2ZCQWQ0a1lJamZVaGRGa1hHNEFMUDZBNVFIZVN4NzNScTFLNWxMVWhPbEZqc3VPZ0NKS28wVlFmRC8KT05paDB6SzN5Wmc3aDVQamZ1TUdGb09OQWc9PQotLS0tLUVORCBQUklWQVRFIEtFWS0tLS0tCg==
kind: Secret
metadata:
  name: same-secret-2
type: kubernetes.io/tls
"""

    def config(self):
        yield self, self.format("""
---
apiVersion: ambassador/v0
kind:  Mapping
name:  {self.name}-same-prefix-1
prefix: /tls-context-same/
service: http://{self.target.path.k8s}
host: tls-context-host-1
""")
        yield self, self.format("""
---
apiVersion: ambassador/v0
kind: TLSContext
name: {self.name}-same-context-1
hosts:
- tls-context-host-1
secret: same-secret-1
""")
        yield self, self.format("""
---
apiVersion: ambassador/v0
kind:  Mapping
name:  {self.name}-same-prefix-2
prefix: /tls-context-same/
service: http://{self.target.path.k8s}
host: tls-context-host-2
""")
        yield self, self.format("""
---
apiVersion: ambassador/v0
kind: TLSContext
name: {self.name}-same-context-2
hosts:
- tls-context-host-2
secret: same-secret-2
alpn_protocols: h2,http/1.1
""")

        yield self, self.format("""
---
apiVersion: ambassador/v0
kind:  Mapping
name:  {self.name}-other-mapping
prefix: /{self.name}/
service: https://{self.target.path.k8s}
""")

    def scheme(self) -> str:
        return "https"

    @staticmethod
    def _go_close_connection_error(url):
        """
        :param url: url passed to the query
        :return: error message string that Go's net/http package throws when server closes connection
        """
        return "Get {}: EOF".format(url)

    def queries(self):
        # Correct host
        yield Query(self.url("tls-context-same/"),
                    headers={"Host": "tls-context-host-1"},
                    expected=200,
                    insecure=True,
                    sni=True)
        yield Query(self.url("tls-context-same/"),
                    headers={"Host": "tls-context-host-2"},
                    expected=200,
                    insecure=True,
                    sni=True)

        # Incorrect host
        yield Query(self.url("tls-context-same/"),
                    headers={"Host": "tls-context-host-3"},
                    error=self._go_close_connection_error(self.url("tls-context-same/")),
                    insecure=True,
                    sni=True)

        # Incorrect path, correct host
        yield Query(self.url("tls-context-different/"),
                    headers={"Host": "tls-context-host-1"},
                    expected=404,
                    insecure=True,
                    sni=True)

        # Other mappings with no host will fail
        yield Query(self.url(self.name + "/"),
                    error=self._go_close_connection_error(self.url(self.name + "/")),
                    insecure=True)

        # Other mappings with non-existent host will fail
        yield Query(self.url(self.name + "/"),
                    error=self._go_close_connection_error(self.url(self.name + "/")),
                    sni=True,
                    headers={"Host": "tls-context-host-3"},
                    insecure=True)

        # Other mappings should get all TLS if existing host specified
        yield Query(self.url(self.name + "/"),
                    headers={"Host": "tls-context-host-1"},
                    expected=200,
                    insecure=True,
                    sni=True)
        yield Query(self.url(self.name + "/"),
                    headers={"Host": "tls-context-host-2"},
                    expected=200,
                    insecure=True,
                    sni=True)

    def check(self):
        for result in self.results:
            if result.status == 200:
                host_header = result.query.headers['Host']
                tls_common_name = result.tls[0]['Issuer']['CommonName']
                assert host_header == tls_common_name


    def url(self, prefix, scheme=None) -> str:
        if scheme is None:
            scheme = self.scheme()
        if DEV:
            port = 8443
            return "%s://%s/%s" % (scheme, "localhost:%s" % (port + self.index), prefix)
        else:
            return "%s://%s/%s" % (scheme, self.path.k8s, prefix)

    def requirements(self):
        yield ("url", Query(self.url("ambassador/v0/check_ready"), headers={"Host": "tls-context-host-1"}, insecure=True, sni=True))
        yield ("url", Query(self.url("ambassador/v0/check_alive"), headers={"Host": "tls-context-host-1"}, insecure=True, sni=True))
        yield ("url", Query(self.url("ambassador/v0/check_ready"), headers={"Host": "tls-context-host-2"}, insecure=True, sni=True))
        yield ("url", Query(self.url("ambassador/v0/check_alive"), headers={"Host": "tls-context-host-2"}, insecure=True, sni=True))


class UseWebsocket(OptionTest):
    # TODO: add a check with a websocket client as soon as we have backend support for it

    def config(self):
        yield 'use_websocket: true'


class WebSocketMapping(MappingTest):

    parent: AmbassadorTest

    @classmethod
    def variants(cls):
        for st in variants(ServiceType):
            yield cls(st, name="{self.target.name}")

    def config(self):
        yield self, self.format("""
---
apiVersion: ambassador/v0
kind:  Mapping
name:  {self.name}
prefix: /{self.name}/
service: echo.websocket.org:80
host_rewrite: echo.websocket.org
use_websocket: true
""")

    def queries(self):
        yield Query(self.parent.url(self.name + "/"), expected=404)

        yield Query(self.parent.url(self.name + "/"), expected=101, headers={
            "Connection": "Upgrade",
            "Upgrade": "websocket",
            "sec-websocket-key": "DcndnpZl13bMQDh7HOcz0g==",
            "sec-websocket-version": "13"
        })

        yield Query(self.parent.url(self.name + "/", scheme="ws"), messages=["one", "two", "three"])

    def check(self):
        assert self.results[-1].messages == ["one", "two", "three"]


class CORS(OptionTest):
    # isolated = True
    # debug = True

    parent: MappingTest

    def config(self):
        yield 'cors: { origins: "*" }'

    def queries(self):
        for q in self.parent.queries():
            yield Query(q.url)  # redundant with parent
            yield Query(q.url, headers={ "Origin": "https://www.test-cors.org" })

    def check(self):
        # can assert about self.parent.results too
        assert self.results[0].backend.name == self.parent.target.path.k8s
        # Uh. Is it OK that this is case-sensitive?
        assert "Access-Control-Allow-Origin" not in self.results[0].headers

        assert self.results[1].backend.name == self.parent.target.path.k8s
        # Uh. Is it OK that this is case-sensitive?
        assert self.results[1].headers["Access-Control-Allow-Origin"] == [ "https://www.test-cors.org" ]


class CaseSensitive(OptionTest):

    parent: MappingTest

    def config(self):
        yield "case_sensitive: false"

    def queries(self):
        for q in self.parent.queries():
            idx = q.url.find("/", q.url.find("://") + 3)
            upped = q.url[:idx] + q.url[idx:].upper()
            assert upped != q.url
            yield Query(upped)


class AutoHostRewrite(OptionTest):

    parent: MappingTest

    def config(self):
        yield "auto_host_rewrite: true"

    def check(self):
        for r in self.parent.results:
            host = r.backend.request.host
            assert r.backend.name == host, (r.backend.name, host)


class Rewrite(OptionTest):

    parent: MappingTest

    VALUES = ("/foo", "foo")

    def config(self):
        yield self.format("rewrite: {self.value}")

    def queries(self):
        if self.value[0] != "/":
            for q in self.parent.pending:
                q.xfail = "rewrite option is broken for values not beginning in slash"

        return super(OptionTest, self).queries()

    def check(self):
        if self.value[0] != "/":
            pytest.xfail("this is broken")

        for r in self.parent.results:
            assert r.backend.request.url.path == self.value


class TLSOrigination(MappingTest):

    parent: AmbassadorTest
    definition: str

    IMPLICIT = """
---
apiVersion: ambassador/v0
kind:  Mapping
name:  {self.name}
prefix: /{self.name}/
service: https://{self.target.path.k8s}
    """

    EXPLICIT = """
---
apiVersion: ambassador/v0
kind:  Mapping
name:  {self.name}
prefix: /{self.name}/
service: {self.target.path.k8s}
tls: true
    """

    @classmethod
    def variants(cls):
        for v in variants(ServiceType):
            for name, dfn in ("IMPLICIT", cls.IMPLICIT), ("EXPLICIT", cls.EXPLICIT):
                yield cls(v, dfn, name="{self.target.name}-%s" % name)

    def init(self, target, definition):
        MappingTest.init(self, target)
        self.definition = definition

    def config(self):
        yield self.target, self.format(self.definition)

    def queries(self):
        yield Query(self.parent.url(self.name + "/"))

    def check(self):
        for r in self.results:
            assert r.backend.request.tls.enabled


class CanaryMapping(MappingTest):

    parent: AmbassadorTest
    target: ServiceType
    canary: ServiceType
    weight: int

    @classmethod
    def variants(cls):
        for v in variants(ServiceType):
            for w in (10, 50):
                yield cls(v, v.clone("canary"), w, name="{self.target.name}-{self.weight}")

    def init(self, target: ServiceType, canary: ServiceType, weight):
        MappingTest.init(self, target)
        self.canary = canary
        self.weight = weight

    def config(self):
        yield self.target, self.format("""
---
apiVersion: ambassador/v0
kind:  Mapping
name:  {self.name}
prefix: /{self.name}/
service: http://{self.target.path.k8s}
""")
        yield self.canary, self.format("""
---
apiVersion: ambassador/v0
kind:  Mapping
name:  {self.name}-canary
prefix: /{self.name}/
service: http://{self.canary.path.k8s}
weight: {self.weight}
""")

    def queries(self):
        for i in range(100):
            yield Query(self.parent.url(self.name + "/"))

    def check(self):
        hist = {}

        for r in self.results:
            hist[r.backend.name] = hist.get(r.backend.name, 0) + 1

        canary = 100*hist.get(self.canary.path.k8s, 0)/len(self.results)
        # main = 100*hist.get(self.target.path.k8s, 0)/len(self.results)

        assert abs(self.weight - canary) < 25, (self.weight, canary)


class AmbassadorIDTest(AmbassadorTest):

    target: ServiceType

    def init(self):
        self.target = HTTP()

    def config(self) -> Union[str, Tuple[Node, str]]:
        yield self, """
---
apiVersion: ambassador/v0
kind:  Module
name:  ambassador
config: {}
"""
        for prefix, amb_id in (("findme", "{self.ambassador_id}"),
                               ("findme-array", "[{self.ambassador_id}, missme]"),
                               ("findme-array2", "[missme, {self.ambassador_id}]"),
                               ("missme", "missme"),
                               ("missme-array", "[missme1, missme2]")):
            yield self.target, self.format("""
---
apiVersion: ambassador/v0
kind:  Mapping
name:  {self.path.k8s}-{prefix}
prefix: /{prefix}/
service: {self.target.path.k8s}
ambassador_id: {amb_id}
            """, prefix=self.format(prefix), amb_id=self.format(amb_id))

    def queries(self):
        yield Query(self.url("findme/"))
        yield Query(self.url("findme-array/"))
        yield Query(self.url("findme-array2/"))
        yield Query(self.url("missme/"), expected=404)
        yield Query(self.url("missme-array/"), expected=404)


class StatsdTest(AmbassadorTest):
    def init(self):
        self.target = HTTP()
        if DEV:
            self.skip_node = True

    def manifests(self) -> str:
        envs = """
    - name: STATSD_ENABLED
      value: 'true'
"""

        return self.format(AMBASSADOR, image=os.environ["AMBASSADOR_DOCKER_IMAGE"], envs=envs) + GRAPHITE_CONFIG.format('statsd-sink')

    def config(self):
        yield self.target, self.format("""
---
apiVersion: ambassador/v0
kind:  Mapping
name:  {self.name}
prefix: /{self.name}/
service: http://{self.target.path.k8s}
""")

    def queries(self):
        for i in range(1000):
            yield Query(self.url(self.name + "/"), phase=1)

        yield Query("http://statsd-sink/render?format=json&target=summarize(stats_counts.envoy.cluster.cluster_http___statsdtest_http.upstream_rq_200,'1hour','sum',true)&from=-1hour", phase=2)

    def check(self):
        assert 0 < self.results[-1].json[0]['datapoints'][0][0] <= 1000


# pytest will find this because Runner is a toplevel callable object in a file
# that pytest is willing to look inside.
#
# Also note:
# - Runner(cls) will look for variants of _every subclass_ of cls.
# - Any class you pass to Runner needs to be standalone (it must have its
#   own manifests and be able to set up its own world).
main = Runner(AmbassadorTest)
<|MERGE_RESOLUTION|>--- conflicted
+++ resolved
@@ -12,7 +12,43 @@
 
 # XXX: should test empty ambassador config
 
-<<<<<<< HEAD
+GRAPHITE_CONFIG = """
+---
+apiVersion: extensions/v1beta1
+kind: Deployment
+metadata:
+  name: {0}
+spec:
+  replicas: 1
+  template:
+    metadata:
+      labels:
+        service: {0}
+    spec:
+      containers:
+      - name: {0}
+        image: hopsoft/graphite-statsd:latest
+      restartPolicy: Always
+---
+apiVersion: v1
+kind: Service
+metadata:
+  labels:
+    service: {0}
+  name: {0}
+spec:
+  ports:
+  - protocol: UDP
+    port: 8125
+    name: statsd-metrics
+  - protocol: TCP
+    port: 80
+    name: graphite-www
+  selector:
+    service: {0}
+"""
+
+
 class AuthenticationHTTPBufferedTest(AmbassadorTest):
 
     target: ServiceType
@@ -130,43 +166,6 @@
         assert self.results[4].status == 200
         assert self.results[4].headers["Server"] == ["envoy"]
         assert self.results[4].headers["Authorization"] == ["foo-11111"]
-=======
-GRAPHITE_CONFIG = """
----
-apiVersion: extensions/v1beta1
-kind: Deployment
-metadata:
-  name: {0}
-spec:
-  replicas: 1
-  template:
-    metadata:
-      labels:
-        service: {0}
-    spec:
-      containers:
-      - name: {0}
-        image: hopsoft/graphite-statsd:latest
-      restartPolicy: Always
----
-apiVersion: v1
-kind: Service
-metadata:
-  labels:
-    service: {0}
-  name: {0}
-spec:
-  ports:
-  - protocol: UDP
-    port: 8125
-    name: statsd-metrics
-  - protocol: TCP
-    port: 80
-    name: graphite-www
-  selector:
-    service: {0}
-"""
->>>>>>> 9ad1711b
 
 
 class AuthenticationTestV1(AmbassadorTest):
