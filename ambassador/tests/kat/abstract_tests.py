--- conflicted
+++ resolved
@@ -10,11 +10,7 @@
 from typing import Any, ClassVar, Optional, Sequence
 from typing import cast as typecast
 
-<<<<<<< HEAD
-from kat.harness import abstract_test, sanitize, variants, Name, Node, Test, Query
-=======
-from kat.harness import abstract_test, sanitize, Name, Node, Test
->>>>>>> 4211942b
+from kat.harness import abstract_test, sanitize, Name, Node, Test, Query
 from kat import manifests
 
 AMBASSADOR_LOCAL = """
