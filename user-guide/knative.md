--- conflicted
+++ resolved
@@ -14,15 +14,9 @@
 
 #### Prerequisites
 
-<<<<<<< HEAD
 - Knative now requires Kubernetes v1.14, as well as a [compatible kubectl](https://knative.dev/docs/install/knative-with-ambassador/)
 - `kubectl` v1.10 is also required. This guide assumes that you’ve already created a Kubernetes cluster which you’re comfortable installing alpha software on.
-- The Ambassador Edge Stack should be installed in your cluster. Follow the [installation guides](../install) for instructions on installing the Ambassador Edge Stack.
-=======
-- Knative requires a Kubernetes cluster v1.11 or newer with the MutatingAdmissionWebhook admission controller enabled. kubectl v1.10 is also required. This guide assumes that you’ve already created a Kubernetes cluster which you’re comfortable installing alpha software on.
-
-- Ambassador should be installed in your cluster. Follow one of the [installation guides](../install) for instructions on installing Ambassador.
->>>>>>> 4e206c51
+- The Ambassador Edge Stack should be installed in your cluster. Follow the [installation guide](../install) for instructions on installing the Ambassador Edge Stack.
 
 #### Installation
 
@@ -104,8 +98,4 @@
     curl -H “Host: helloworld-go.default.example.com” <ambassador IP>
     ```
 
-<<<<<<< HEAD
-We have now installed Knative with Ambassador Edge Stack handling traffic to our serverless applications. See the [Knative documentation](https://knative.dev/docs/) for more information on what else Knative can do.
-=======
-We have now installed Knative with Ambassador handling traffic to our serverless applications. See the [Knative documentation](https://knative.dev/docs/) for more information on what else Knative can do.
->>>>>>> 4e206c51
+We have now installed Knative with Ambassador Edge Stack handling traffic to our serverless applications. See the [Knative documentation](https://knative.dev/docs/) for more information on what else Knative can do.