--- conflicted
+++ resolved
@@ -1,10 +1,6 @@
 # Method-based Routing
 
-<<<<<<< HEAD
 Ambassador Edge Stack supports routing based on the HTTP method and regular expression.
-=======
-Ambassador Edge Stack supports routing based on an HTTP method and regular expression.
->>>>>>> 7def5fab
 
 ## Using `method`
 
