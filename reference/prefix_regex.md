# Prefix Regex

## Using `prefix` and `prefix_regex`

When the `prefix_regex` attribute is set to `true`, Ambassador Edge Stack configures a [regex route](https://www.envoyproxy.io/docs/envoy/v1.5.0/api-v1/route_config/route#route) instead of a prefix route in Envoy. **This means the entire path must match the regex specified, not only the prefix.**

<<<<<<< HEAD
## Example with the version in the URL
=======
## Example with a version in the URL
>>>>>>> 7def5fab

If the version is a path parameter and the resources are served by different services, then

```yaml
---
apiVersion: getambassador.io/v2
kind:  Mapping
metadata:
  name:  qotm
spec:
  prefix: "/(v1|v2)/qotm/.*"
  prefix_regex: true
  service: qotm
```

will map requests to both `/v1` and `/v2` to the `qotm` service.

Note that enclosing regular expressions in quotes can be important to prevent backslashes from being doubled.<|MERGE_RESOLUTION|>--- conflicted
+++ resolved
@@ -4,11 +4,7 @@
 
 When the `prefix_regex` attribute is set to `true`, Ambassador Edge Stack configures a [regex route](https://www.envoyproxy.io/docs/envoy/v1.5.0/api-v1/route_config/route#route) instead of a prefix route in Envoy. **This means the entire path must match the regex specified, not only the prefix.**
 
-<<<<<<< HEAD
-## Example with the version in the URL
-=======
 ## Example with a version in the URL
->>>>>>> 7def5fab
 
 If the version is a path parameter and the resources are served by different services, then
 
