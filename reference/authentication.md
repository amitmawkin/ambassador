# Ambassador Edge Stack Authentication

The Ambassador Edge Stack can operate as an Identity Aware Proxy as part of a Zero Trust security architecture in Kubernetes. In the traditional network-oriented security model, trust is assumed by your network location:  if you’re inside the network (e.g., behind the firewall), you’re trusted. If you’re outside the network, you’re not trusted until you join the network (e.g., by connecting via VPN). This trust model does not extend well to modern networks:

* There is no “defense in depth.” Once an attacker breaches the (network) perimeter, an attacker in this model has full access to all internal resources.
* Modern infrastructure is fully distributed: cloud providers, on-premises data centers, laptops, mobile devices. Creating a strong perimeter across this diffuse edge is impractical.

In the zero trust model, every request to a resource is verified, regardless of where that request originates. Google was one of the first companies to deploy a complete zero trust architecture, as detailed in their [BeyondCorp security architecture whitepaper](https://ai.google/research/pubs/pub43231).

## Identity-Aware Proxy

One of the key components of a zero-trust architecture is the Identity-Aware Proxy. The Ambassador Edge Stack can be deployed in front of an application or microservices, and authenticate users, check authorization, and enforce other types of security policies. Critically, the Ambassador Edge Stack operates at the application level, which means it can take advantage of domain knowledge of users to improve security. Ambassador interfaces with the Identity Provider (IdP), which is the trusted canonical source for authentication and authorization information.

![IAP](../../doc-images/pro-iap.png)

## Integrating with IdPs

The Ambassador integrates with Identity Providers using OpenID Connect and OAuth2. In particular, the Ambassador Edge Stack supports the Authorization Code Flow authentication flow.  On an incoming request, the Ambassador Edge Stack will lookup session information based on a cookie called `ambassador_session.NAME.NAMESPACE`, where `NAME` and `NAMESPACE` describe the [`Filter` resource](../../reference/filter-reference#filter-type-oauth2) being used. If the cookie is not present, refers to an expired session, or refers to a not-yet-authorized session, then the Ambassador Edge Stack will set the cookie and redirect the request to an IdP for user authentication.  Upon a successful authentication by the IdP, the Ambassador Edge Stack will mark the session as authorized, and redirect to the originally requested resource.  Depending on the [`accessTokenValidation` Filter setting](../../reference/filter-reference#oauth2-global-arguments) subsequent requests may be validated directly by the Ambassador Edge Stack without requiring an additional query to the IdP, or can be validated by making requests to the IdP.

## OAuth 2.0 protocol

The Ambassador Edge Stack OAuth2 filter does two things:

* It is an OAuth Client, which fetches resources from the Resource Server on the user's behalf.
* It is half of a Resource Server, validating the Access Token before allowing the request through to the upstream service, which implements the other half of the Resource Server.

This is different from most OAuth implementations where the Authorization Server and the Resource Server are in the same security domain. With the Ambassador Edge Stack, the Client and the Resource Server are in the same security domain, and there is an independent Authorization Server.

## XSRF protection

The `ambassador_xsrf.NAME.NAMESPACE` cookie is an opaque string that should be used as an XSRF token.  Applications wishing to leverage the Ambassador Edge Stack in their XSRF attack protection should take two extra steps:

 1. When generating an HTML form, the server should read the cookie, and include a `<input type="hidden" name="_xsrf" value="COOKIE_VALUE" />` element in the form.
 2. When handling submitted form data should verify that the form value and the cookie value match.  If they do not match, it should refuse to handle the request, and return an HTTP 4XX response.

Applications using request submission formats other than HTML forms should perform analogous steps of ensuring that the value is present in the request duplicated in the cookie and also in either the request body or secure header field.  A secure header field is one that is not `Cookie`, is not "[simple][simple-header]", and is not explicitly allowed by the CORS policy.

[simple-header]: https://www.w3.org/TR/cors/#simple-header

**Note**: Prior versions of the Ambassador Edge Stack did not have an
`ambassador_xsrf.NAME.NAMESPACE` cookie, and instead required you to
use the `ambassador_session.NAME.NAMESPACE` cookie.  The
`ambassador_session.NAME.NAMESPACE` cookie should no longer be used
for XSRF-protection purposes

## RP-initiated logout

When a logout occurs, it is often not enough to delete the Ambassador
Edge Stack's session cookie or session data; after this happens, and the web
browser is redirected to the Identity Provider to re-log-in, the
Identity Provider may remember the previous login, and immediately
re-authorize the user; it would be like the logout never even
happened.

To solve this, the Ambassador Edge Stack can use [OpenID Connect Session
Management][oidc-session] to perform an "RP-Initiated Logout", where the
Ambassador Edge Stack (the OpenID Connect "Relying Party" or "RP")
communicates directly with Identity Providers that support OpenID
Connect Session Management, to properly log out the user.
Unfortunately, many Identity Providers do not support OpenID Connect
Session Management.

[oidc-session]: https://openid.net/specs/openid-connect-session-1_0.html

This is done by having your application direct the web browser `POST`
*and navigate* to `/.ambassador/oauth2/logout`.  There are 2
form-encoded values that you need to include:

 1. `realm`: The `name.namespace` of the `Filter` that you want to log
<<<<<<< HEAD
    out of.  This may be submitted as part of the POST body, or may be set as a URL query parameter.
=======
    out of.  This may be submitted as part of the POST body, or can be set as a URL query parameter.
>>>>>>> 7def5fab
 2. `_xsrf`: The value of the `ambassador_xsrf.{{realm}}` cookie
    (where `{{realm}}` is as described above).  This must be set in the POST body, the URL query part will not be checked.

For example:

```html
<form method="POST" action="/.ambassador/oauth2/logout" target="_blank">
  <input type="hidden" name="realm" value="myfilter.mynamespace" />
  <input type="hidden" name="_xsrf" value="{{ .Cookie.Value }}" />
  <input type="submit" value="Log out" />
</form>
```

or

```html
<form method="POST" action="/.ambassador/oauth2/logout?realm=myfilter.mynamespace" target="_blank">
  <input type="hidden" name="_xsrf" value="{{ .Cookie.Value }}" />
  <input type="submit" value="Log out" />
</form>
```

or from JavaScript

```js
function getCookie(name) {
    var prefix = name + "=";
    var cookies = document.cookie.split(';');
    for (var i = 0; i < cookies.length; i++) {
        var cookie = cookies[i].trimStart();
        if (cookie.indexOf(prefix) == 0) {
            return cookie.slice(prefix.length);
        }
    }
    return "";
}

function logout(realm) {
    var form = document.createElement('form');
    form.method = 'post';
    form.action = '/.ambassador/oauth2/logout?realm='+realm;
    //form.target = '_blank'; // uncomment to open the identity provider's page in a new tab

    var xsrfInput = document.createElement('input');
    xsrfInput.type = 'hidden';
    xsrfInput.name = '_xsrf';
    xsrfInput.value = getCookie("ambassador_xsrf."+realm);
    form.appendChild(xsrfInput);

    document.body.appendChild(form);
    form.submit();
}
```

## Redis

The Ambassador Edge Stack relies on Redis to store short-lived authentication credentials and rate limiting information. If the Redis data store is lost, users will need to log back in and all existing rate-limits would be reset.<|MERGE_RESOLUTION|>--- conflicted
+++ resolved
@@ -67,11 +67,7 @@
 form-encoded values that you need to include:
 
  1. `realm`: The `name.namespace` of the `Filter` that you want to log
-<<<<<<< HEAD
-    out of.  This may be submitted as part of the POST body, or may be set as a URL query parameter.
-=======
     out of.  This may be submitted as part of the POST body, or can be set as a URL query parameter.
->>>>>>> 7def5fab
  2. `_xsrf`: The value of the `ambassador_xsrf.{{realm}}` cookie
     (where `{{realm}}` is as described above).  This must be set in the POST body, the URL query part will not be checked.
 
